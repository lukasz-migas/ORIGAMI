--- conflicted
+++ resolved
@@ -1,619 +1,614 @@
-<?xml version="1.0" encoding="utf-8" ?>
-<!-- Please refrain from changing the parameter names - this will break things! -->
-<origamiConfig version="1.0">
-
-  <presets>
-    <!-- User-specific parameters -->
-    <param name="operator" value="Lukasz G. Migas" type="unicode" />
-    <param name="contact" value="lukasz.migas@manchester.ac.uk" type="unicode" />
-    <param name="institution" value="University of Manchester" type="unicode" />
-    <param name="instrument" value="SynaptG2" type="unicode" />
-  </presets>
-
-  <recent>
-    <path value="Z:\###_PhD2_###\CIU\PythonCIU\_DATA\ORIGAMI_ConA_z20.raw" format="MassLynx" />
-    <path value="Z:\###_PhD2_###\CIU\PythonCIU\_DATA\example_data\text\MS_nist_intact.csv" format="Text_MS" />
-    <path value="Z:\###_PhD2_###\CIU\PythonCIU\_DATA\example_data\text" format="Text" />
-    <path value="Z:\###_PhD2_###\CIU\PythonCIU\_DATA\Florian\FB_20190226_PLYS_DIAL_1.raw" format="MassLynx" />
-    <path value="Z:\###_Delft_###\Jon_Williams_waters_CIU\SharedFiles\Fab_06_150V.pickle" format="pickle" />
-    <path value="Z:\###_Delft_###\Jon_Williams_waters_CIU\SharedFiles\Fc_dimer_3860-3943.pickle" format="pickle" />
-    <path value="Z:\###_Delft_###\Jon_Williams_waters_CIU\SharedFiles\Fab_02_75V.pickle" format="pickle" />
-    <path value="Z:\###_Delft_###\Jon_Williams_waters_CIU\SharedFiles\Fab_03_50V.pickle" format="pickle" />
-    <path value="Z:\###_Delft_###\Jon_Williams_waters_CIU\SharedFiles\Fab_6950-7000.pickle" format="pickle" />
-    <path value="Z:\###_Delft_###\Jon_Williams_waters_CIU\SharedFiles\Fc_dimer_4560-4650.pickle" format="pickle" />
-  </recent>
-
-  <presets_gui>
-    <param name="logging" value="False" type="bool" />
-    <param name="threading" value="True" type="bool" />
-    <param name="autoSaveSettings" value="True" type="bool" />
-    <param name="debug" value="True" type="bool" />
-    <param name="quickDisplay" value="False" type="bool" />
-    <param name="loadCCSAtStart" value="True" type="bool" />
-    <param name="checkForDriftscopeAtStart" value="True" type="bool" />
-    <param name="overrideCombine" value="True" type="bool" />
-    <param name="useInternalParamsCombine" value="False" type="bool" />
-    <param name="overlay_usedProcessed" value="True" type="bool" />
-    <param name="import_duplicate_action" value="merge" type="unicode" choices="['override', 'merge', 'duplicate']" />
-    <param name="import_duplicate_ask" value="True" type="bool" />
-  </presets_gui>
-
-  <presets_gui_plotSizes>
-    <param name="2D" left_axes="0.10" bottom_axes="0.10" width_axes="0.80" height_axes="0.85" left_save="0.10" bottom_save="0.10" width_save="0.80" height_save="0.85" width_resize="10.00" height_resize="10.00" width_gui="8.00" height_gui="8.00" default_name="IMS2D" type="float" />
-    <param name="3D" left_axes="0.10" bottom_axes="0.10" width_axes="0.80" height_axes="0.85" left_save="0.10" bottom_save="0.10" width_save="0.80" height_save="0.85" width_resize="10.00" height_resize="10.00" width_gui="12.00" height_gui="8.00" default_name="IMS3D" type="float" />
-    <param name="Calibration (DT)" left_axes="0.10" bottom_axes="0.15" width_axes="0.80" height_axes="0.70" left_save="0.10" bottom_save="0.15" width_save="0.80" height_save="0.70" width_resize="10.00" height_resize="4.00" width_gui="6.00" height_gui="6.00" default_name="calibration_DT" type="float" />
-    <param name="Calibration (MS)" left_axes="0.10" bottom_axes="0.15" width_axes="0.80" height_axes="0.70" left_save="0.10" bottom_save="0.20" width_save="0.80" height_save="0.70" width_resize="10.00" height_resize="4.00" width_gui="10.00" height_gui="4.00" default_name="calibration_MS" type="float" />
-    <param name="Comparison" left_axes="0.20" bottom_axes="0.20" width_axes="0.60" height_axes="0.60" left_save="0.20" bottom_save="0.20" width_save="0.60" height_save="0.60" width_resize="10.00" height_resize="10.00" width_gui="8.00" height_gui="8.00" default_name="comparison" type="float" />
-    <param name="DT" left_axes="0.10" bottom_axes="0.20" width_axes="0.80" height_axes="0.75" left_save="0.10" bottom_save="0.15" width_save="0.85" height_save="0.80" width_resize="10.00" height_resize="4.00" width_gui="10.00" height_gui="4.00" default_name="IMS1D" type="float" />
-    <param name="DT/MS" left_axes="0.10" bottom_axes="0.10" width_axes="0.80" height_axes="0.85" left_save="0.10" bottom_save="0.10" width_save="0.80" height_save="0.85" width_resize="10.00" height_resize="10.00" width_gui="8.00" height_gui="8.00" default_name="DTMS" type="float" />
-    <param name="MS" left_axes="0.15" bottom_axes="0.50" width_axes="0.80" height_axes="0.45" left_save="0.10" bottom_save="0.15" width_save="0.85" height_save="0.80" width_resize="10.00" height_resize="4.00" width_gui="10.00" height_gui="6.00" default_name="MS" type="float" />
-    <param name="MS (DT/RT)" left_axes="0.10" bottom_axes="0.20" width_axes="0.80" height_axes="0.75" left_save="0.10" bottom_save="0.15" width_save="0.85" height_save="0.80" width_resize="10.00" height_resize="4.00" width_gui="10.00" height_gui="4.00" default_name="MS" type="float" />
-    <param name="MS (compare)" left_axes="0.10" bottom_axes="0.10" width_axes="0.80" height_axes="0.85" left_save="0.10" bottom_save="0.10" width_save="0.80" height_save="0.85" width_resize="10.00" height_resize="10.00" width_gui="8.00" height_gui="8.00" default_name="MS_compare" type="float" />
-    <param name="Matrix" left_axes="0.10" bottom_axes="0.10" width_axes="0.80" height_axes="0.85" left_save="0.10" bottom_save="0.10" width_save="0.80" height_save="0.85" width_resize="10.00" height_resize="10.00" width_gui="8.00" height_gui="8.00" default_name="matrix" type="float" />
-    <param name="Other (Barplot)" left_axes="0.10" bottom_axes="0.10" width_axes="0.80" height_axes="0.85" left_save="0.10" bottom_save="0.10" width_save="0.80" height_save="0.85" width_resize="10.00" height_resize="10.00" width_gui="6.00" height_gui="6.00" default_name="other_barplot" type="float" />
-    <param name="Other (Grid-1D)" left_axes="0.15" bottom_axes="0.10" width_axes="0.75" height_axes="0.85" left_save="0.15" bottom_save="0.10" width_save="0.75" height_save="0.85" width_resize="10.00" height_resize="10.00" width_gui="6.00" height_gui="6.00" default_name="other_grid1D" type="float" />
-    <param name="Other (Line)" left_axes="0.15" bottom_axes="0.45" width_axes="0.75" height_axes="0.50" left_save="0.10" bottom_save="0.10" width_save="0.80" height_save="0.85" width_resize="10.00" height_resize="4.00" width_gui="10.00" height_gui="6.00" default_name="other_line" type="float" />
-    <param name="Other (Multi-line)" left_axes="0.15" bottom_axes="0.20" width_axes="0.70" height_axes="0.70" left_save="0.10" bottom_save="0.10" width_save="0.80" height_save="0.85" width_resize="10.00" height_resize="6.00" width_gui="6.00" height_gui="3.00" default_name="other_multiline" type="float" />
-    <param name="Other (Scatter)" left_axes="0.15" bottom_axes="0.15" width_axes="0.75" height_axes="0.80" left_save="0.15" bottom_save="0.15" width_save="0.75" height_save="0.80" width_resize="10.00" height_resize="10.00" width_gui="6.00" height_gui="6.00" default_name="other_scatter" type="float" />
-    <param name="Other (Waterfall)" left_axes="0.10" bottom_axes="0.15" width_axes="0.80" height_axes="0.80" left_save="0.10" bottom_save="0.15" width_save="0.80" height_save="0.80" width_resize="10.00" height_resize="10.00" width_gui="6.00" height_gui="6.00" default_name="other_waterfall" type="float" />
-    <param name="Overlay" left_axes="0.10" bottom_axes="0.10" width_axes="0.80" height_axes="0.85" left_save="0.10" bottom_save="0.10" width_save="0.80" height_save="0.85" width_resize="10.00" height_resize="10.00" width_gui="8.00" height_gui="8.00" default_name="overlay" type="float" />
-    <param name="Overlay (Grid)" left_axes="0.10" bottom_axes="0.10" width_axes="0.80" height_axes="0.85" left_save="0.10" bottom_save="0.10" width_save="0.80" height_save="0.85" width_resize="10.00" height_resize="10.00" width_gui="8.00" height_gui="8.00" default_name="overlay" type="float" />
-    <param name="RMSD" left_axes="0.10" bottom_axes="0.10" width_axes="0.80" height_axes="0.85" left_save="0.10" bottom_save="0.10" width_save="0.80" height_save="0.85" width_resize="10.00" height_resize="10.00" width_gui="10.00" height_gui="4.00" default_name="RMSD" type="float" />
-    <param name="RMSF" left_axes="0.10" bottom_axes="0.10" width_axes="0.80" height_axes="0.85" left_save="0.10" bottom_save="0.10" width_save="0.80" height_save="0.85" width_resize="10.00" height_resize="10.00" width_gui="10.00" height_gui="4.00" default_name="RMSF" type="float" />
-    <param name="RT" left_axes="0.10" bottom_axes="0.20" width_axes="0.80" height_axes="0.75" left_save="0.10" bottom_save="0.15" width_save="0.85" height_save="0.80" width_resize="10.00" height_resize="4.00" width_gui="10.00" height_gui="4.00" default_name="RT" type="float" />
-    <param name="UniDec (Barplot)" left_axes="0.15" bottom_axes="0.10" width_axes="0.80" height_axes="0.85" left_save="0.10" bottom_save="0.10" width_save="0.80" height_save="0.85" width_resize="10.00" height_resize="6.00" width_gui="6.00" height_gui="6.00" default_name="unidec_barplot" type="float" />
-    <param name="UniDec (Charge Distribution)" left_axes="0.15" bottom_axes="0.10" width_axes="0.70" height_axes="0.75" left_save="0.10" bottom_save="0.10" width_save="0.80" height_save="0.85" width_resize="10.00" height_resize="6.00" width_gui="6.00" height_gui="3.00" default_name="unidec_chargeDist" type="float" />
-    <param name="UniDec (Isolated MS)" left_axes="0.10" bottom_axes="0.10" width_axes="0.80" height_axes="0.85" left_save="0.10" bottom_save="0.10" width_save="0.80" height_save="0.85" width_resize="10.00" height_resize="6.00" width_gui="6.00" height_gui="6.00" default_name="unidec_isolated_MS" type="float" />
-    <param name="UniDec (MS)" left_axes="0.10" bottom_axes="0.20" width_axes="0.80" height_axes="0.70" left_save="0.10" bottom_save="0.10" width_save="0.80" height_save="0.85" width_resize="10.00" height_resize="6.00" width_gui="6.00" height_gui="3.00" default_name="unidec_MS" type="float" />
-    <param name="UniDec (MW vs Charge)" left_axes="0.10" bottom_axes="0.10" width_axes="0.80" height_axes="0.85" left_save="0.10" bottom_save="0.10" width_save="0.80" height_save="0.85" width_resize="10.00" height_resize="10.00" width_gui="6.00" height_gui="6.00" default_name="unidec_grid_MWvZ" type="float" />
-    <param name="UniDec (MW)" left_axes="0.10" bottom_axes="0.20" width_axes="0.80" height_axes="0.70" left_save="0.10" bottom_save="0.10" width_save="0.80" height_save="0.85" width_resize="10.00" height_resize="6.00" width_gui="6.00" height_gui="3.00" default_name="unidec_MW" type="float" />
-    <param name="UniDec (m/z vs Charge)" left_axes="0.10" bottom_axes="0.10" width_axes="0.80" height_axes="0.85" left_save="0.10" bottom_save="0.10" width_save="0.80" height_save="0.85" width_resize="10.00" height_resize="10.00" width_gui="6.00" height_gui="6.00" default_name="unidec_grid_MZvZ" type="float" />
-    <param name="Violin" left_axes="0.15" bottom_axes="0.10" width_axes="0.80" height_axes="0.85" left_save="0.10" bottom_save="0.10" width_save="0.80" height_save="0.80" width_resize="10.00" height_resize="10.00" width_gui="10.00" height_gui="4.00" default_name="Violin" type="float" />
-    <param name="Waterfall" left_axes="0.05" bottom_axes="0.10" width_axes="0.90" height_axes="0.85" left_save="0.10" bottom_save="0.10" width_save="0.80" height_save="0.80" width_resize="10.00" height_resize="10.00" width_gui="10.00" height_gui="4.00" default_name="Waterfall" type="float" />
-  </presets_gui_plotSizes>
-
-  <presets_gui_aui_settings>
-    <param title="CCS calibration" gripper="False" caption="True" close_button="True" floating="False" show="False" type="mixed" />
-    <param title="Documents" gripper="False" caption="True" close_button="True" floating="False" show="True" type="mixed" />
-    <param title="Import/Export parameters" gripper="False" caption="True" close_button="True" floating="True" show="False" type="mixed" />
-    <param title="Linear Drift Cell" gripper="False" caption="True" close_button="True" floating="False" show="False" type="mixed" />
-    <param title="Log" gripper="False" caption="True" close_button="True" floating="False" show="False" type="mixed" />
-<<<<<<< HEAD
-    <param title="Multiple files" gripper="False" caption="True" close_button="True" floating="False" show="False" type="mixed" />
-    <param title="Peak list" gripper="False" caption="True" close_button="True" floating="False" show="True" type="mixed" />
-=======
-    <param title="Multiple files" gripper="False" caption="True" close_button="True" floating="False" show="True" type="mixed" />
-    <param title="Peak list" gripper="False" caption="True" close_button="True" floating="False" show="False" type="mixed" />
->>>>>>> 13e3750d
-    <param title="Plot parameters" gripper="False" caption="True" close_button="True" floating="True" show="False" type="mixed" />
-    <param title="Plots" gripper="False" caption="False" close_button="False" floating="False" show="True" type="mixed" />
-    <param title="Processing parameters" gripper="False" caption="True" close_button="True" floating="True" show="False" type="mixed" />
-    <param title="Text files" gripper="False" caption="True" close_button="True" floating="False" show="False" type="mixed" />
-    <param title="Toolbar" gripper="True" orientation="top" close_button="False" left_position="False" top_position="True" left_dockable="True" right_dockable="True" top_dockable="True" bottom_dockable="True" show="True" type="mixed" />
-  </presets_gui_aui_settings>
-
-  <plot_presets_zoom>
-    <param name="_plots_grid_show" value="False" type="bool" />
-    <param name="_plots_grid_color" value="[0, 0, 0]" type="color" />
-    <param name="_plots_grid_line_width" value="1.00" type="float" />
-    <param name="_plots_extract_color" value="[1, 0, 0.2]" type="color" />
-    <param name="_plots_extract_line_width" value="4.00" type="float" />
-    <param name="_plots_extract_crossover_1D" value="0.10" type="float" />
-    <param name="_plots_extract_crossover_2D" value="0.02" type="float" />
-    <param name="_plots_zoom_vertical_color" value="[0.5, 0.0, 0]" type="color" />
-    <param name="_plots_zoom_horizontal_color" value="[0.5, 0.0, 0]" type="color" />
-    <param name="_plots_zoom_box_color" value="[0.5, 0.0, 0]" type="color" />
-    <param name="_plots_zoom_line_width" value="2.00" type="float" />
-    <param name="_plots_zoom_crossover" value="0.05" type="float" />
-  </plot_presets_zoom>
-
-  <plot_presets_annotations>
-    <param name="annotation_charge_std_dev" value="0.05" type="float" />
-    <param name="annotation_arrow_cap_length" value="0.01" type="float" />
-    <param name="annotation_arrow_cap_width" value="0.01" type="float" />
-    <param name="annotation_arrow_line_width" value="0.25" type="float" />
-    <param name="annotation_arrow_line_style" value="dashdot" type="unicode" choices="['Linear', 'Exponential', 'Boltzmann', 'User-defined', 'Manual']" />
-    <param name="annotation_label_y_offset" value="0.05" type="float" />
-    <param name="annotation_zoom_y_multiplier" value="1.50" type="float" />
-    <param name="annotation_zoom_y" value="False" type="bool" />
-    <param name="annotation_show_vline" value="False" type="bool" />
-    <param name="annotation_label_horz" value="center" type="unicode" choices="['center', 'right', 'left']" />
-    <param name="annotation_label_vert" value="center" type="unicode" choices="['center', 'top', 'bottom']" />
-    <param name="annotation_label_font_size" value="medium" type="unicode" choices="['xx-small', 'x-small', 'small', 'medium', 'large', 'x-large', 'xx-large']" />
-    <param name="annotation_label_font_weight" value="normal" type="unicode" choices="['ultralight', 'light', 'normal', 'regular', 'medium', 'bold', 'heavy']" />
-    <param name="annotation_patch_transparency" value="0.20" type="float" />
-    <param name="annotation_patch_width" value="3.00" type="float" />
-  </plot_presets_annotations>
-
-  <custom_colors>
-    <param name="color_0" value="[219, 94, 86]" type="color" />
-    <param name="color_1" value="[219, 144, 86]" type="color" />
-    <param name="color_2" value="[219, 194, 86]" type="color" />
-    <param name="color_3" value="[194, 219, 86]" type="color" />
-    <param name="color_4" value="[145, 219, 86]" type="color" />
-    <param name="color_5" value="[95, 219, 86]" type="color" />
-    <param name="color_6" value="[86, 219, 127]" type="color" />
-    <param name="color_7" value="[86, 219, 177]" type="color" />
-    <param name="color_8" value="[86, 211, 219]" type="color" />
-    <param name="color_9" value="[86, 161, 219]" type="color" />
-    <param name="color_10" value="[86, 111, 219]" type="color" />
-    <param name="color_11" value="[111, 86, 219]" type="color" />
-    <param name="color_12" value="[160, 86, 219]" type="color" />
-    <param name="color_13" value="[210, 86, 219]" type="color" />
-    <param name="color_14" value="[219, 86, 178]" type="color" />
-    <param name="color_15" value="[219, 86, 128]" type="color" />
-  </custom_colors>
-
-  <process_presets_overlay>
-    <param name="overlay_defaultMask" value="0.40" type="float" />
-    <param name="overlay_defaultAlpha" value="0.50" type="float" />
-    <param name="overlay_smooth1DRT" value="1.00" type="float" />
-  </process_presets_overlay>
-
-  <process_presets_extract>
-    <param name="extract_massSpectra" value="False" type="bool" />
-    <param name="extract_chromatograms" value="False" type="bool" />
-    <param name="extract_driftTime1D" value="False" type="bool" />
-    <param name="extract_driftTime2D" value="False" type="bool" />
-    <param name="extract_mzStart" value="0.00" type="float" />
-    <param name="extract_mzEnd" value="0.00" type="float" />
-    <param name="extract_rtStart" value="0.00" type="float" />
-    <param name="extract_rtEnd" value="999.00" type="float" />
-    <param name="extract_dtStart" value="1.00" type="float" />
-    <param name="extract_dtEnd" value="200.00" type="float" />
-  </process_presets_extract>
-
-  <process_presets_origami>
-    <param name="origami_acquisition" value="Linear" type="unicode" choices="['Linear', 'Exponential', 'Boltzmann', 'User-defined', 'Manual']" />
-    <param name="origami_startScan" value="6" type="int" />
-    <param name="origami_spv" value="3" type="int" />
-    <param name="origami_startVoltage" value="4.00" type="float" />
-    <param name="origami_endVoltage" value="200.00" type="float" />
-    <param name="origami_stepVoltage" value="2.00" type="float" />
-    <param name="origami_boltzmannOffset" value="0.00" type="float" />
-    <param name="origami_exponentialPercentage" value="0.00" type="float" />
-    <param name="origami_exponentialIncrement" value="0.00" type="float" />
-  </process_presets_origami>
-
-  <process_presets_unidec>
-    <!-- Pre-processing parameters -->
-    <param name="unidec_mzStart" value="8000" type="float" />
-    <param name="unidec_mzEnd" value="12000.00" type="float" />
-    <param name="unidec_mzBinSize" value="1.00" type="float" />
-    <param name="unidec_gaussianFilter" value="0.00" type="float" />
-    <param name="unidec_accelerationV" value="0.00" type="float" />
-    <param name="unidec_linearization" value="Linear interpolation" type="unicode" choices="[u'Linear resolution', u'Nonlinear', u'Linear interpolation', u'Linear resolution interpolation', u'Linear m/z']" />
-    <!-- UniDec engine parameters -->
-    <param name="unidec_zStart" value="10" type="int" />
-    <param name="unidec_zEnd" value="100" type="int" />
-    <param name="unidec_mwStart" value="140000.00" type="float" />
-    <param name="unidec_mwEnd" value="500000.00" type="float" />
-    <param name="unidec_mwFrequency" value="500.00" type="float" />
-    <param name="unidec_peakWidth" value="24.32" type="float" />
-    <param name="unidec_peakFunction" value="Gaussian" type="unicode" choices="['Split G/L', 'Gaussian', 'Lorentzian']" />
-    <!-- Peak picking parameters -->
-    <param name="unidec_peakDetectionWidth" value="1000.00" type="float" />
-    <param name="unidec_peakDetectionThreshold" value="0.50" type="float" />
-    <param name="unidec_peakNormalization" value="Total" type="unicode" choices="['Max', 'None', 'Total']" />
-    <param name="unidec_lineSeparation" value="0.05" type="float" />
-    <!-- Plotting parameters -->
-    <param name="unidec_plot_panel_view" value="Tabbed view" type="unicode" />
-    <param name="unidec_maxShown_individualLines" value="50" type="int" />
-    <param name="unidec_plot_fit_lineColor" value="(1.0, 0.0, 0.0)" type="color" />
-    <param name="unidec_plot_MW_showMarkers" value="True" type="bool" />
-    <param name="unidec_plot_MW_markerSize" value="50" type="int" />
-    <param name="unidec_plot_isolatedMS_markerSize" value="50" type="int" />
-    <param name="unidec_plot_bar_markerSize" value="50" type="int" />
-    <param name="unidec_plot_bar_width" value="0.90" type="float" />
-    <param name="unidec_plot_bar_alpha" value="1.00" type="float" />
-    <param name="unidec_plot_bar_edge_color" value="(0.0, 0.0, 0.0)" type="color" />
-    <param name="unidec_plot_bar_sameAsFill" value="False" type="bool" />
-    <param name="unidec_plot_bar_lineWidth" value="2" type="int" />
-    <param name="unidec_plot_contour_levels" value="25" type="int" />
-    <param name="unidec_plot_color_scheme" value="Colormap" type="unicode" choices="['Color scheme', 'Colormap']" />
-    <param name="unidec_plot_colormap" value="plasma" type="unicode" />
-    <param name="unidec_plot_palette" value="HLS" type="unicode" />
-  </process_presets_unidec>
-
-  <process_presets_fitting>
-    <param name="fit_type" value="MS" type="unicode" choices="['MS', 'RT', 'MS + RT']" />
-    <param name="fit_highlight" value="True" type="bool" />
-    <param name="fit_addPeaks" value="False" type="bool" />
-    <param name="fit_xaxis_limit" value="False" type="bool" />
-    <param name="fit_highRes_isotopicFit" value="False" type="bool" />
-    <param name="fit_smoothPeaks" value="True" type="bool" />
-    <param name="fit_highRes" value="False" type="bool" />
-    <param name="fit_window" value="500" type="int" />
-    <param name="fit_threshold" value="0.02" type="float" />
-    <param name="fit_width" value="1.00" type="float" />
-    <param name="fit_asymmetric_ratio" value="0.60" type="float" />
-    <param name="fit_highRes_window" value="10" type="int" />
-    <param name="fit_smooth_sigma" value="1.00" type="float" />
-    <param name="fit_highRes_threshold" value="0.01" type="float" />
-    <param name="fit_highRes_width" value="1.00" type="float" />
-  </process_presets_fitting>
-
-  <process_presets_binning>
-    <param name="ms_enable_in_RT" value="True" type="bool" />
-    <param name="ms_enable_in_MML_start" value="True" type="bool" />
-    <param name="ms_mzStart" value="500.37" type="float" />
-    <param name="ms_mzEnd" value="7726.99" type="float" />
-    <param name="ms_mzBinSize" value="0.01" type="float" />
-    <param name="ms_dtmsBinSize" value="1.00" type="float" />
-    <param name="ms_linearization_mode" value="Linear interpolation" type="unicode" choices="['Linear m/z', 'Linear resolution', 'Nonlinear', 'Linear interpolation', 'Linear resolution interpolation', 'Binning']" />
-    <param name="ms_auto_range" value="True" type="bool" />
-    <param name="ms_process_crop" value="True" type="bool" />
-    <param name="ms_process_linearize" value="False" type="bool" />
-    <param name="ms_process_smooth" value="True" type="bool" />
-    <param name="ms_process_threshold" value="False" type="bool" />
-    <param name="ms_process_normalize" value="False" type="bool" />
-  </process_presets_binning>
-
-  <process_presets_ms>
-    <param name="ms_normalize" value="True" type="bool" />
-    <param name="ms_normalize_mode" value="Maximum" type="unicode" choices="['Maximum']" />
-    <param name="ms_smooth_mode" value="Gaussian" type="unicode" choices="['None', 'Gaussian', 'Savitzky-Golay']" />
-    <param name="ms_smooth_polynomial" value="5" type="int" />
-    <param name="ms_smooth_window" value="7" type="int" />
-    <param name="ms_smooth_sigma" value="10.00" type="float" />
-    <param name="ms_threshold" value="0.02" type="float" />
-  </process_presets_ms>
-
-  <process_compare_mass_spectra>
-    <param name="lineColour_MS1" value="[0.859, 0.369, 0.337]" type="color" />
-    <param name="lineStyle_MS1" value="solid" type="unicode" choices="['solid', 'dashed', 'dashdot', 'dotted']" />
-    <param name="lineTransparency_MS1" value="1.00" type="float" />
-    <param name="lineColour_MS2" value="[0.0, 0.0, 0.0]" type="color" />
-    <param name="lineStyle_MS2" value="solid" type="unicode" choices="['solid', 'dashed', 'dashdot', 'dotted']" />
-    <param name="lineTransparency_MS2" value="1.00" type="float" />
-  </process_compare_mass_spectra>
-
-  <process_presets_uvpd>
-    <param name="uvpd_peak_show_markers" value="True" type="bool" />
-    <param name="uvpd_peak_show_patches" value="True" type="bool" />
-    <param name="uvpd_peak_show_labels" value="False" type="bool" />
-    <param name="uvpd_peak_laser_on" value="(1, 0, 0)" type="color" />
-    <param name="uvpd_peak_laser_off" value="(0, 0, 1)" type="color" />
-    <param name="uvpd_peak_first_index" value="1" type="int" />
-    <param name="uvpd_peak_buffer_width" value="1.00" type="float" />
-    <param name="uvpd_peak_finding_threshold" value="0.10" type="float" />
-  </process_presets_uvpd>
-
-  <process_presets_plot2D>
-    <param name="plot2D_normalize" value="True" type="bool" />
-    <param name="plot2D_normalize_mode" value="Maximum" type="unicode" choices="['Maximum', 'Logarithmic', 'Natural log', 'Square root', 'Least Abs Deviation', 'Least Squares']" />
-    <param name="plot2D_smooth_mode" value="None" type="unicode" choices="['None', 'Gaussian', 'Savitzky-Golay']" />
-    <param name="plot2D_smooth_polynomial" value="1" type="int" />
-    <param name="plot2D_smooth_window" value="3" type="int" />
-    <param name="plot2D_smooth_sigma" value="2.00" type="float" />
-    <param name="plot2D_threshold" value="0.00" type="float" />
-  </process_presets_plot2D>
-
-  <plot_presets_rmsd>
-    <param name="rmsd_position" value="other" type="unicode" choices="['bottom left', 'bottom right', 'top left', 'top right', 'none', 'other']" />
-    <param name="rmsd_fontSize" value="30.00" type="float" />
-    <param name="rmsd_fontWeight" value="True" type="bool" />
-    <param name="rmsd_color" value="[0.0, 0.0, 0.0]" type="color" />
-    <param name="rmsd_rotation_X" value="45.00" type="float" />
-    <param name="rmsd_rotation_Y" value="0.00" type="float" />
-    <param name="rmsd_lineColour" value="[1.0, 0.0, 0.0]" type="color" />
-    <param name="rmsd_lineTransparency" value="0.40" type="float" />
-    <param name="rmsd_underlineColor" value="[0.502, 0.251, 0.0]" type="color" />
-    <param name="rmsd_underlineTransparency" value="0.40" type="float" />
-    <param name="rmsd_lineWidth" value="1.00" type="float" />
-    <param name="rmsd_lineStyle" value="solid" type="unicode" choices="['solid', 'dashed', 'dashdot', 'dotted']" />
-    <param name="rmsd_lineHatch" value=" " type="unicode" choices="['', '/', ' |', '|', '-', '+', 'X', 'o', 'O', '.', '*']" />
-    <param name="rmsd_hspace" value="0.10" type="float" />
-  </plot_presets_rmsd>
-
-  <plot_presets_waterfall>
-    <param name="waterfall" value="False" type="bool" />
-    <param name="waterfallOffset" value="0.00" type="float" />
-    <param name="waterfall_increment" value="0.53" type="float" />
-    <param name="waterfall_reverse" value="False" type="bool" />
-    <param name="waterfall_lineWidth" value="1.00" type="float" />
-    <param name="waterfall_lineStyle" value="solid" type="unicode" choices="['solid', 'dashed', 'dashdot', 'dotted']" />
-    <param name="waterfall_color" value="[0.0, 0.0, 0.0]" type="color" />
-    <param name="waterfall_useColormap" value="True" type="bool" />
-    <param name="waterfall_normalize" value="True" type="bool" />
-    <param name="waterfall_label_format" value="String" type="unicode" choices="['String', 'Float', 'Integer']" />
-    <param name="waterfall_color_value" value="Same color" type="unicode" choices="['Same color', 'Colormap', 'Color palette', 'Random']" />
-    <param name="waterfall_add_labels" value="True" type="bool" />
-    <param name="waterfall_shade_under" value="True" type="bool" />
-    <param name="waterfall_shade_under_transparency" value="0.25" type="float" />
-    <param name="waterfall_shade_under_nlimit" value="50" type="int" />
-    <param name="waterfall_labels_frequency" value="5.00" type="float" />
-    <param name="waterfall_labels_x_offset" value="0.01" type="float" />
-    <param name="waterfall_labels_y_offset" value="0.05" type="float" />
-    <param name="waterfall_label_fontSize" value="12.00" type="float" />
-    <param name="waterfall_label_fontWeight" value="True" type="bool" />
-  </plot_presets_waterfall>
-
-  <plot_presets_violin>
-    <param name="violin_normalize" value="False" type="bool" />
-    <param name="violin_orientation" value="vertical" type="unicode" choices="['vertical', 'horizontal']" />
-    <param name="violin_label_format" value="String" type="unicode" choices="['String', 'Float', 'Integer']" />
-    <param name="violin_color_value" value="Colormap" type="unicode" choices="['Same color', 'Colormap', 'Color palette', 'Random']" />
-    <param name="violin_line_sameAsShade" value="False" type="bool" />
-    <param name="violin_shade_under_transparency" value="1.00" type="float" />
-    <param name="violin_nlimit" value="100" type="int" />
-    <param name="violin_labels_frequency" value="1.00" type="float" />
-    <param name="violin_min_percentage" value="0.00" type="float" />
-    <param name="violin_spacing" value="0.50" type="float" />
-    <param name="violin_lineWidth" value="2.00" type="float" />
-    <param name="violin_lineStyle" value="solid" type="unicode" choices="['solid', 'dashed', 'dashdot', 'dotted']" />
-  </plot_presets_violin>
-
-  <plot_presets_bar>
-    <param name="bar_sameAsFill" value="True" type="bool" />
-    <param name="bar_width" value="0.10" type="float" />
-    <param name="bar_alpha" value="1.00" type="float" />
-    <param name="bar_lineWidth" value="1.00" type="float" />
-    <param name="bar_edge_color" value="(0.0, 0.0, 0.0)" type="color" />
-  </plot_presets_bar>
-
-  <plot_presets_legend>
-    <param name="legend" value="False" type="bool" />
-    <param name="legendFancyBox" value="False" type="bool" />
-    <param name="legendMarkerFirst" value="True" type="bool" />
-    <param name="legendFrame" value="True" type="bool" />
-    <param name="legendPosition" value="upper right" type="unicode" choices="['best', 'upper right', 'upper left', 'lower left', 'lower right', 'right', 'center left', 'center right', 'lower center', 'upper center', 'center']" />
-    <param name="legendFontSize" value="x-large" type="unicode" choices="['xx-small', 'x-small', 'small', 'medium', 'large', 'x-large', 'xx-large']" />
-    <param name="legendColumns" value="1" type="int" />
-    <param name="legendNumberMarkers" value="1" type="int" />
-    <param name="legendMarkerSize" value="3.00" type="float" />
-    <param name="legendAlpha" value="1.00" type="float" />
-    <param name="legendLineWidth" value="4.00" type="float" />
-  </plot_presets_legend>
-
-  <plot_presets_colorbar>
-    <param name="colorbar" value="True" type="bool" />
-    <param name="colorbarPosition" value="right" type="unicode" choices="['left', 'right', 'top', 'bottom']" />
-    <param name="colorbarMinPoints" value="5" type="int" />
-    <param name="colorbarWidth" value="3.00" type="float" />
-    <param name="colorbarPad" value="0.08" type="float" />
-    <param name="colorbarLabelSize" value="18.00" type="float" />
-  </plot_presets_colorbar>
-
-  <plot_presets_plot_1D>
-    <param name="lineColour_1D" value="[0.0, 0.0, 0.0]" type="color" />
-    <param name="lineWidth_1D" value="1.00" type="float" />
-    <param name="frameWidth_1D" value="2" type="float" />
-    <param name="labelPad_1D" value="0" type="float" />
-    <param name="lineStyle_1D" value="solid" type="unicode" choices="['solid', 'dashed', 'dashdot', 'dotted']" />
-    <param name="markerColor_1D" value="[0.0, 0.502, 1.0]" type="color" />
-    <param name="markerTransparency_1D" value="0.30" type="float" />
-    <param name="markerSize_1D" value="25.00" type="float" />
-    <param name="markerShape_1D" value="o" type="unicode" choices="['hline', 'square', 'star', 'vline', 'diamond', 'plus', 'circle', 'point', 'pentagon', 'cross']" />
-    <param name="markerShapeTXT_1D" value="circle" type="unicode" choices="['hline', 'square', 'star', 'vline', 'diamond', 'plus', 'circle', 'point', 'pentagon', 'cross']" />
-    <param name="axisOnOff_1D" value="True" type="bool" />
-    <param name="annotationFontWeight_1D" value="False" type="bool" />
-    <param name="annotationFontSize_1D" value="8.00" type="float" />
-    <param name="tickFontWeight_1D" value="False" type="bool" />
-    <param name="tickFontSize_1D" value="22.00" type="float" />
-    <param name="labelFontWeight_1D" value="False" type="bool" />
-    <param name="labelFontSize_1D" value="24.00" type="float" />
-    <param name="titleFontWeight_1D" value="False" type="bool" />
-    <param name="titleFontSize_1D" value="24.00" type="float" />
-    <param name="spines_left_1D" value="True" type="bool" />
-    <param name="spines_right_1D" value="True" type="bool" />
-    <param name="spines_top_1D" value="True" type="bool" />
-    <param name="spines_bottom_1D" value="True" type="bool" />
-    <param name="ticks_left_1D" value="True" type="bool" />
-    <param name="ticks_right_1D" value="False" type="bool" />
-    <param name="ticks_top_1D" value="False" type="bool" />
-    <param name="ticks_bottom_1D" value="True" type="bool" />
-    <param name="tickLabels_left_1D" value="True" type="bool" />
-    <param name="tickLabels_right_1D" value="False" type="bool" />
-    <param name="tickLabels_top_1D" value="False" type="bool" />
-    <param name="tickLabels_bottom_1D" value="True" type="bool" />
-  </plot_presets_plot_1D>
-
-  <plot_presets_plot_2D>
-    <param name="interpolation" value="None" type="unicode" choices="['None', 'nearest', 'bilinear', 'bicubic', 'spline16', 'spline36', 'hanning', 'hamming', 'hermite', 'kaiser', 'quadric', 'catrom', 'gaussian', 'bessel', 'mitchell', 'sinc', 'lanczos']" />
-    <param name="plotType" value="Image" type="unicode" choices="['Image', 'Contour']" />
-    <param name="currentCmap" value="viridis" type="unicode" choices="[u'Accent', u'Accent_r', u'Blues', u'Blues_r', u'BrBG', u'BrBG_r', u'BuGn', u'BuGn_r', u'BuPu', u'BuPu_r', u'CMRmap', u'CMRmap_r', u'Dark2', u'Dark2_r', u'GnBu', u'GnBu_r', u'Greens', u'Greens_r', u'Greys', u'Greys_r', u'OrRd', u'OrRd_r', u'Oranges', u'Oranges_r', u'PRGn', u'PRGn_r', u'Paired', u'Paired_r', u'Pastel1', u'Pastel1_r', u'Pastel2', u'Pastel2_r', u'PiYG', u'PiYG_r', u'PuBu', u'PuBuGn', u'PuBuGn_r', u'PuBu_r', u'PuOr', u'PuOr_r', u'PuRd', u'PuRd_r', u'Purples', u'Purples_r', u'RdBu', u'RdBu_r', u'RdGy', u'RdGy_r', u'RdPu', u'RdPu_r', u'RdYlBu', u'RdYlBu_r', u'RdYlGn', u'RdYlGn_r', u'Reds', u'Reds_r', u'Set1', u'Set1_r', u'Set2', u'Set2_r', u'Set3', u'Set3_r', u'Spectral', u'Spectral_r', u'Wistia', u'Wistia_r', u'YlGn', u'YlGnBu', u'YlGnBu_r', u'YlGn_r', u'YlOrBr', u'YlOrBr_r', u'YlOrRd', u'YlOrRd_r', u'afmhot', u'afmhot_r', u'autumn', u'autumn_r', u'binary', u'binary_r', u'bone', u'bone_r', u'brg', u'brg_r', u'bwr', u'bwr_r', 'cividis', 'cividis_r', u'cool', u'cool_r', u'coolwarm', u'coolwarm_r', u'copper', u'copper_r', u'cubehelix', u'cubehelix_r', u'flag', u'flag_r', u'gist_earth', u'gist_earth_r', u'gist_gray', u'gist_gray_r', u'gist_heat', u'gist_heat_r', u'gist_ncar', u'gist_ncar_r', u'gist_rainbow', u'gist_rainbow_r', u'gist_stern', u'gist_stern_r', u'gist_yarg', u'gist_yarg_r', u'gnuplot', u'gnuplot2', u'gnuplot2_r', u'gnuplot_r', u'gray', u'gray_r', u'hot', u'hot_r', u'hsv', u'hsv_r', 'icefire', 'icefire_r', 'inferno', 'inferno_r', u'jet', u'jet_r', 'magma', 'magma_r', 'mako', 'mako_r', u'nipy_spectral', u'nipy_spectral_r', u'ocean', u'ocean_r', u'pink', u'pink_r', 'plasma', 'plasma_r', u'prism', u'prism_r', u'rainbow', u'rainbow_r', 'rocket', 'rocket_r', u'seismic', u'seismic_r', u'spring', u'spring_r', u'summer', u'summer_r', u'tab10', u'tab10_r', u'tab20', u'tab20_r', u'tab20b', u'tab20b_r', u'tab20c', u'tab20c_r', u'terrain', u'terrain_r', 'viridis', 'viridis_r', 'vlag', 'vlag_r', u'winter', u'winter_r']" />
-    <param name="useCurrentCmap" value="False" type="bool" />
-    <param name="minCmap" value="0.00" type="float" />
-    <param name="midCmap" value="50.00" type="float" />
-    <param name="maxCmap" value="100.00" type="float" />
-    <param name="labelPad_2D" value="5.00" type="float" />
-    <param name="axisOnOff_2D" value="True" type="bool" />
-    <param name="annotationFontWeight_2D" value="False" type="bool" />
-    <param name="annotationFontSize_2D" value="8.00" type="float" />
-    <param name="tickFontWeight_2D" value="False" type="bool" />
-    <param name="tickFontSize_2D" value="12.00" type="float" />
-    <param name="labelFontWeight_2D" value="False" type="bool" />
-    <param name="labelFontSize_2D" value="14.00" type="float" />
-    <param name="titleFontWeight_2D" value="False" type="bool" />
-    <param name="titleFontSize_2D" value="16.00" type="float" />
-    <param name="spines_left_2D" value="True" type="bool" />
-    <param name="spines_right_2D" value="True" type="bool" />
-    <param name="spines_top_2D" value="True" type="bool" />
-    <param name="spines_bottom_2D" value="True" type="bool" />
-    <param name="ticks_left_2D" value="True" type="bool" />
-    <param name="ticks_right_2D" value="False" type="bool" />
-    <param name="ticks_top_2D" value="False" type="bool" />
-    <param name="ticks_bottom_2D" value="True" type="bool" />
-    <param name="tickLabels_left_2D" value="True" type="bool" />
-    <param name="tickLabels_right_2D" value="False" type="bool" />
-    <param name="tickLabels_top_2D" value="False" type="bool" />
-    <param name="tickLabels_bottom_2D" value="True" type="bool" />
-  </plot_presets_plot_2D>
-
-  <plot_presets_plot_3D>
-    <param name="showGrids_3D" value="False" type="bool" />
-    <param name="shade_3D" value="True" type="bool" />
-    <param name="ticks_3D" value="True" type="bool" />
-    <param name="spines_3D" value="True" type="bool" />
-    <param name="labels_3D" value="True" type="bool" />
-    <param name="labelPad_3D" value="20.00" type="float" />
-    <param name="markerEdgeUseSame_3D" value="True" type="bool" />
-    <param name="markerColor_3D" value="(0, 0, 1)" type="color" />
-    <param name="markerTransparency_3D" value="0.70" type="float" />
-    <param name="markerSize_3D" value="50.00" type="float" />
-    <param name="markerShape_3D" value="o" type="unicode" choices="['hline', 'square', 'star', 'vline', 'diamond', 'plus', 'circle', 'point', 'pentagon', 'cross']" />
-    <param name="markerShapeTXT_3D" value="circle" type="unicode" choices="['hline', 'square', 'star', 'vline', 'diamond', 'plus', 'circle', 'point', 'pentagon', 'cross']" />
-    <param name="markerEdgeColor_3D" value="(0, 0, 1)" type="color" />
-    <param name="annotationFontWeight_3D" value="False" type="bool" />
-    <param name="annotationFontSize_3D" value="8.00" type="float" />
-    <param name="tickFontWeight_3D" value="False" type="bool" />
-    <param name="tickFontSize_3D" value="12.00" type="float" />
-    <param name="labelFontWeight_3D" value="False" type="bool" />
-    <param name="labelFontSize_3D" value="14.00" type="float" />
-    <param name="titleFontWeight_3D" value="False" type="bool" />
-    <param name="titleFontSize_3D" value="16.00" type="float" />
-  </plot_presets_plot_3D>
-
-  <exportParams>
-    <param name="dpi" value="300" type="int" />
-    <param name="imageWidthInch" value="8" type="int" />
-    <param name="imageHeightInch" value="8" type="int" />
-    <param name="transparent" value="False" type="bool" />
-    <param name="colorbar" value="True" type="bool" />
-    <param name="imageFormat" value="png" type="unicode" choices="['png', 'svg', 'svgz', 'ps', 'raw', 'eps', 'jpeg', 'tiff', 'pdf']" />
-    <param name="saveDelimiterTXT" value="comma" type="unicode" choices="['comma', 'tab', 'space']" />
-    <param name="normalizeMultipleMS" value="True" type="bool" />
-  </exportParams>
-
-  <presets_interactive_toolsets>
-    <!-- wheelType_choices="['Wheel Zoom XY', 'Wheel Zoom X', 'Wheel Zoom Y']" -->
-    <!-- activeDrag_choices="['Box Zoom', 'Box Zoom X', 'Box Zoom Y', 'Pan', 'Pan X', 'Pan Y', 'auto', 'None']" -->
-    <!-- activeWheel_choices="['Wheel Zoom XY', 'Wheel Zoom X', 'Wheel Zoom Y', 'auto', 'None']" -->
-    <!-- activeInspect_choices="['Hover', 'Crosshair', 'auto', 'None']" -->
-    <param name="1D" hover="True" save="True" pan="True" boxzoom="True" boxzoom_horizontal="True" boxzoom_vertical="False" crosshair="False" reset="True" wheel="True" wheelType="Wheel Zoom X" activeDrag="Box Zoom" activeWheel="None" activeInspect="Hover" type="mixed" />
-    <param name="2D" hover="True" save="True" pan="True" boxzoom="True" boxzoom_horizontal="False" boxzoom_vertical="False" crosshair="True" reset="True" wheel="True" wheelType="Wheel Zoom X" activeDrag="Box Zoom" activeWheel="None" activeInspect="Hover" type="mixed" />
-    <param name="All" hover="True" save="True" pan="True" boxzoom="True" boxzoom_horizontal="True" boxzoom_vertical="True" crosshair="True" reset="True" wheel="True" wheelType="Wheel Zoom XY" activeDrag="Box Zoom" activeWheel="None" activeInspect="Hover" type="mixed" />
-    <param name="Overlay" hover="True" save="True" pan="True" boxzoom="True" boxzoom_horizontal="False" boxzoom_vertical="False" crosshair="True" reset="True" wheel="False" wheelType="Wheel Zoom X" activeDrag="Box Zoom" activeWheel="None" activeInspect="Hover" type="mixed" />
-  </presets_interactive_toolsets>
-
-  <presets_interactive_pageLayouts>
-    <!-- layout_choices="['Individual', 'Columns', 'Rows', 'Grid']" -->
-    <param page_name="Columns" name="Columns" layout="Columns" rows="None" columns="None" grid_share_tools="True" type="mixed" />
-    <param page_name="MS/MS" name="MS/MS" layout="Individual" rows="None" columns="None" grid_share_tools="True" type="mixed" />
-    <param page_name="None" name="None" layout="Individual" rows="None" columns="None" grid_share_tools="True" type="mixed" />
-    <param page_name="Rows" name="Rows" layout="Rows" rows="None" columns="None" grid_share_tools="True" type="mixed" />
-  </presets_interactive_pageLayouts>
-
-  <presets_interactive_gui>
-    <!-- GENERAL PARAMETERS -->
-    <param name="interactive_override_defaults" value="True" type="bool" />
-    <param name="openInteractiveOnSave" value="True" type="bool" />
-    <param name="interactive_cvd_cmap" value="viridis"  choices="['magma', 'viridis', 'cividis', 'plasma', 'magma']" type="unicode" />
-    <!-- JAVA SCRIPT PARAMETERS -->
-    <param name="interactive_custom_scripts" value="False" type="bool" />
-    <param name="interactive_custom_events" value="True" type="bool" />
-    <param name="interactive_custom_position" value="right"  choices="['left', 'right', 'below', 'above']" type="unicode" />
-    <!-- FRAME PARAMETERS -->
-    <param name="figHeight" value="600" type="int" />
-    <param name="figWidth" value="600" type="int" />
-    <param name="figHeight1D" value="300" type="int" />
-    <param name="figWidth1D" value="800" type="int" />
-    <param name="interactive_outline_alpha" value="1.0" type="float" />
-    <param name="interactive_outline_width" value="3.0" type="float" />
-    <param name="interactive_border_min_right" value="20" type="int" />
-    <param name="interactive_border_min_left" value="20" type="int" />
-    <param name="interactive_border_min_top" value="20" type="int" />
-    <param name="interactive_border_min_bottom" value="20" type="int" />
-    <param name="layoutModeDoc" value="Columns" type="unicode" />
-    <param name="interactive_grid_line" value="False" type="bool" />
-    <param name="interactive_background_color" value="(1.0, 1.0, 1.0)" type="color" />
-    <param name="interactive_grid_line_color" value="(1.0, 1.0, 1.0)" type="color" />
-    <!-- TOOLS PARAMETERS -->
-    <param name="toolsLocation" value="right" type="unicode" />
-    <param name="activeDrag" value="Box Zoom" type="unicode" />
-    <param name="activeWheel" value="None" type="unicode" />
-    <param name="activeInspect" value="Hover" type="unicode" />
-    <!-- OVERLAY PARAMETERS -->
-    <param name="plotLayoutOverlay" value="Rows" type="unicode" />
-    <param name="linkXYaxes" value="True" type="bool" />
-    <param name="interactive_grid_label" value="True" type="bool" />
-    <param name="interactive_grid_label_weight" value="False" type="bool" />
-    <param name="interactive_grid_label_size" value="12.00" type="float" />
-    <param name="interactive_grid_xpos" value="10.00" type="float" />
-    <param name="interactive_grid_ypos" value="10.00" type="float" />
-    <param name="interactive_grid_label_color" value="(0, 0, 0)" type="color" />
-    <!-- FONT PARAMETERS -->
-    <param name="interactive_title_fontSize" value="12" type="int" />
-    <param name="interactive_title_weight" value="False" type="bool" />
-    <param name="interactive_label_fontSize" value="14" type="int" />
-    <param name="interactive_label_weight" value="False" type="bool" />
-    <param name="interactive_tick_fontSize" value="11" type="int" />
-    <param name="interactive_annotation_fontSize" value="12" type="int" />
-    <param name="interactive_annotation_weight" value="False" type="bool" />
-    <param name="interactive_annotation_color" value="(0, 0, 0)" type="color" />
-    <param name="interactive_annotation_background_color" value="(1, 1, 1)" type="color" />
-    <param name="interactive_annotation_alpha" value="1.00" type="float" />
-    <!-- COLORBAR PARAMETERS -->
-    <param name="interactive_colorbar" value="False" type="bool" />
-    <param name="interactive_colorbar_useScientific" value="False" type="bool" />
-    <param name="interactive_colorbar_label_offset" value="15" type="int" />
-    <param name="interactive_colorbar_precision" value="1" type="int" />
-    <param name="interactive_colorbar_offset_x" value="20" type="int" />
-    <param name="interactive_colorbar_offset_y" value="0" type="int" />
-    <param name="interactive_colorbar_width" value="25" type="int" />
-    <param name="interactive_colorbar_padding" value="25" type="int" />
-    <param name="interactive_colorbar_location" value="right"  choices="['left', 'above', 'right', 'below']" type="unicode" />
-    <param name="interactive_colorbar_orientation" value="vertical" type="unicode" />
-    <param name="interactive_colorbar_edge_color" value="(0.0, 0.0, 0.0)" type="color" />
-    <param name="interactive_colorbar_edge_width" value="2.00" type="float" />
-    <param name="interactive_colorbar_label_fontSize" value="16.00" type="float" />
-    <param name="interactive_colorbar_title_fontSize" value="16.00" type="float" />
-    <param name="interactive_colorbar_title_weight" value="False" type="bool" />
-    <param name="interactive_colorbar_label_weight" value="False" type="bool" />
-    <param name="interactive_colorbar_modify_ticks" value="False" type="bool" />
-    <!-- TICK PARAMETERS -->
-    <param name="interactive_tick_precision" value="1" type="int" />
-    <param name="interactive_tick_useScientific" value="True" type="bool" />
-    <!-- LEGEND PARAMETERS -->
-    <param name="interactive_legend" value="True" type="bool" />
-    <param name="interactive_legend_click_policy" value="hide"  choices="['hide', 'mute']" type="unicode" />
-    <param name="interactive_legend_location" value="top_left"  choices="['top_left', 'top_center', 'top_right', 'center_right', 'bottom_right', 'bottom_center', 'bottom_left', 'center_left', 'center']" type="unicode" />
-    <param name="interactive_legend_orientation" value="vertical"  choices="['vertical', 'horizontal']" type="unicode" />
-    <param name="interactive_legend_mute_alpha" value="0.20" type="float" />
-    <param name="interactive_legend_background_alpha" value="1.00" type="float" />
-    <param name="interactive_legend_font_size" value="10.00" type="float" />
-    <!-- LINE PARAMETERS -->
-    <param name="hoverVline" value="True" type="bool" />
-    <param name="interactive_line_style" value="solid"  choices="['solid', 'dashed', 'dotted', 'dotdash', 'dashdot']" type="unicode" />
-    <param name="interactive_line_width" value="2.00" type="float" />
-    <param name="interactive_line_alpha" value="1.00" type="float" />
-    <param name="interactive_line_color" value="(0.0, 0.0, 0.0)" type="color" />
-    <param name="interactive_line_shade_alpha" value="0.25" type="float" />
-    <param name="interactive_line_shade_under" value="False" type="bool" />
-    <!-- LINEARIZE PARAMETERS -->
-    <param name="interactive_ms_linearize" value="True" type="bool" />
-    <param name="interactive_ms_binSize" value="0.10" type="float" />
-    <!-- BAR PARAMETERS -->
-    <param name="interactive_bar_sameAsFill" value="True" type="bool" />
-    <param name="interactive_bar_width" value="0.10" type="float" />
-    <param name="interactive_bar_alpha" value="1.00" type="float" />
-    <param name="interactive_bar_lineWidth" value="1.00" type="float" />
-    <param name="interactive_bar_edge_color" value="(0.0, 0.0, 0.0)" type="color" />
-    <!-- SCATTER PARAMETERS -->
-    <param name="interactive_scatter_sameAsFill" value="True" type="bool" />
-    <param name="interactive_scatter_size" value="10" type="int" />
-    <param name="interactive_scatter_alpha" value="1.00" type="float" />
-    <param name="interactive_scatter_edge_color" value="(0.0, 0.0, 0.0)" type="color" />
-    <param name="interactive_scatter_marker" value="circle"  choices="['circle', 'square', 'triangle', 'circle_cross', 'square_cross', 'diamond', 'circle_x', 'square_x', 'inverted_triangle', 'cross', 'x', 'asterisk']" type="unicode" />
-    <param name="interactive_scatter_lineWidth" value="1.00" type="float" />
-    <!-- ANNOTATIONS PARAMETERS -->
-    <param name="interactive_ms_annotations" value="True" type="bool" />
-    <param name="interactive_ms_annotations_color" value="[0.0, 0.0, 0.0]" type="color" />
-    <param name="interactive_ms_annotations_line_color" value="(0, 0, 0)" type="color" />
-    <param name="interactive_ms_annotations_transparency" value="0.30" type="float" />
-    <param name="interactive_ms_annotations_fontWeight" value="True" type="bool" />
-    <param name="interactive_ms_annotations_highlight" value="False" type="bool" />
-    <param name="interactive_ms_annotations_labels" value="True" type="bool" />
-    <param name="interactive_ms_annotations_offsetX" value="0.00" type="float" />
-    <param name="interactive_ms_annotations_offsetY" value="5.00" type="float" />
-    <param name="interactive_ms_annotations_fontSize" value="12.00" type="float" />
-    <param name="interactive_ms_annotations_rotation" value="0.00" type="float" />
-    <param name="interactive_ms_annotations_label_color" value="(0.0, 0.0, 0.0)" type="color" />
-    <!-- WATERFALL PARAMETERS -->
-    <param name="interactive_waterfall_shade_under" value="False" type="bool" />
-    <param name="interactive_waterfall_shade_alpha" value="0.25" type="float" />
-    <param name="interactive_waterfall_increment" value="0.05" type="float" />
-  </presets_interactive_gui>
-
+<?xml version="1.0" encoding="utf-8" ?>
+<!-- Please refrain from changing the parameter names - this will break things! -->
+<origamiConfig version="1.0">
+
+  <presets>
+    <!-- User-specific parameters -->
+    <param name="operator" value="Lukasz G. Migas" type="unicode" />
+    <param name="contact" value="lukasz.migas@manchester.ac.uk" type="unicode" />
+    <param name="institution" value="University of Manchester" type="unicode" />
+    <param name="instrument" value="SynaptG2" type="unicode" />
+  </presets>
+
+  <recent>
+    <path value="Z:\###_PhD2_###\CIU\PythonCIU\_DATA\ORIGAMI_ConA_z20.raw" format="MassLynx" />
+    <path value="Z:\###_PhD2_###\CIU\PythonCIU\_DATA\example_data\text\MS_nist_intact.csv" format="Text_MS" />
+    <path value="Z:\###_PhD2_###\CIU\PythonCIU\_DATA\example_data\text" format="Text" />
+    <path value="Z:\###_PhD2_###\CIU\PythonCIU\_DATA\Florian\FB_20190226_PLYS_DIAL_1.raw" format="MassLynx" />
+    <path value="Z:\###_Delft_###\Jon_Williams_waters_CIU\SharedFiles\Fab_06_150V.pickle" format="pickle" />
+    <path value="Z:\###_Delft_###\Jon_Williams_waters_CIU\SharedFiles\Fc_dimer_3860-3943.pickle" format="pickle" />
+    <path value="Z:\###_Delft_###\Jon_Williams_waters_CIU\SharedFiles\Fab_02_75V.pickle" format="pickle" />
+    <path value="Z:\###_Delft_###\Jon_Williams_waters_CIU\SharedFiles\Fab_03_50V.pickle" format="pickle" />
+    <path value="Z:\###_Delft_###\Jon_Williams_waters_CIU\SharedFiles\Fab_6950-7000.pickle" format="pickle" />
+    <path value="Z:\###_Delft_###\Jon_Williams_waters_CIU\SharedFiles\Fc_dimer_4560-4650.pickle" format="pickle" />
+  </recent>
+
+  <presets_gui>
+    <param name="logging" value="False" type="bool" />
+    <param name="threading" value="True" type="bool" />
+    <param name="autoSaveSettings" value="True" type="bool" />
+    <param name="debug" value="True" type="bool" />
+    <param name="quickDisplay" value="False" type="bool" />
+    <param name="loadCCSAtStart" value="True" type="bool" />
+    <param name="checkForDriftscopeAtStart" value="True" type="bool" />
+    <param name="overrideCombine" value="True" type="bool" />
+    <param name="useInternalParamsCombine" value="False" type="bool" />
+    <param name="overlay_usedProcessed" value="True" type="bool" />
+    <param name="import_duplicate_action" value="merge" type="unicode" choices="['override', 'merge', 'duplicate']" />
+    <param name="import_duplicate_ask" value="True" type="bool" />
+  </presets_gui>
+
+  <presets_gui_plotSizes>
+    <param name="2D" left_axes="0.10" bottom_axes="0.10" width_axes="0.80" height_axes="0.85" left_save="0.10" bottom_save="0.10" width_save="0.80" height_save="0.85" width_resize="10.00" height_resize="10.00" width_gui="8.00" height_gui="8.00" default_name="IMS2D" type="float" />
+    <param name="3D" left_axes="0.10" bottom_axes="0.10" width_axes="0.80" height_axes="0.85" left_save="0.10" bottom_save="0.10" width_save="0.80" height_save="0.85" width_resize="10.00" height_resize="10.00" width_gui="12.00" height_gui="8.00" default_name="IMS3D" type="float" />
+    <param name="Calibration (DT)" left_axes="0.10" bottom_axes="0.15" width_axes="0.80" height_axes="0.70" left_save="0.10" bottom_save="0.15" width_save="0.80" height_save="0.70" width_resize="10.00" height_resize="4.00" width_gui="6.00" height_gui="6.00" default_name="calibration_DT" type="float" />
+    <param name="Calibration (MS)" left_axes="0.10" bottom_axes="0.15" width_axes="0.80" height_axes="0.70" left_save="0.10" bottom_save="0.20" width_save="0.80" height_save="0.70" width_resize="10.00" height_resize="4.00" width_gui="10.00" height_gui="4.00" default_name="calibration_MS" type="float" />
+    <param name="Comparison" left_axes="0.20" bottom_axes="0.20" width_axes="0.60" height_axes="0.60" left_save="0.20" bottom_save="0.20" width_save="0.60" height_save="0.60" width_resize="10.00" height_resize="10.00" width_gui="8.00" height_gui="8.00" default_name="comparison" type="float" />
+    <param name="DT" left_axes="0.10" bottom_axes="0.20" width_axes="0.80" height_axes="0.75" left_save="0.10" bottom_save="0.15" width_save="0.85" height_save="0.80" width_resize="10.00" height_resize="4.00" width_gui="10.00" height_gui="4.00" default_name="IMS1D" type="float" />
+    <param name="DT/MS" left_axes="0.10" bottom_axes="0.10" width_axes="0.80" height_axes="0.85" left_save="0.10" bottom_save="0.10" width_save="0.80" height_save="0.85" width_resize="10.00" height_resize="10.00" width_gui="8.00" height_gui="8.00" default_name="DTMS" type="float" />
+    <param name="MS" left_axes="0.15" bottom_axes="0.50" width_axes="0.80" height_axes="0.45" left_save="0.10" bottom_save="0.15" width_save="0.85" height_save="0.80" width_resize="10.00" height_resize="4.00" width_gui="10.00" height_gui="6.00" default_name="MS" type="float" />
+    <param name="MS (DT/RT)" left_axes="0.10" bottom_axes="0.20" width_axes="0.80" height_axes="0.75" left_save="0.10" bottom_save="0.15" width_save="0.85" height_save="0.80" width_resize="10.00" height_resize="4.00" width_gui="10.00" height_gui="4.00" default_name="MS" type="float" />
+    <param name="MS (compare)" left_axes="0.10" bottom_axes="0.10" width_axes="0.80" height_axes="0.85" left_save="0.10" bottom_save="0.10" width_save="0.80" height_save="0.85" width_resize="10.00" height_resize="10.00" width_gui="8.00" height_gui="8.00" default_name="MS_compare" type="float" />
+    <param name="Matrix" left_axes="0.10" bottom_axes="0.10" width_axes="0.80" height_axes="0.85" left_save="0.10" bottom_save="0.10" width_save="0.80" height_save="0.85" width_resize="10.00" height_resize="10.00" width_gui="8.00" height_gui="8.00" default_name="matrix" type="float" />
+    <param name="Other (Barplot)" left_axes="0.10" bottom_axes="0.10" width_axes="0.80" height_axes="0.85" left_save="0.10" bottom_save="0.10" width_save="0.80" height_save="0.85" width_resize="10.00" height_resize="10.00" width_gui="6.00" height_gui="6.00" default_name="other_barplot" type="float" />
+    <param name="Other (Grid-1D)" left_axes="0.15" bottom_axes="0.10" width_axes="0.75" height_axes="0.85" left_save="0.15" bottom_save="0.10" width_save="0.75" height_save="0.85" width_resize="10.00" height_resize="10.00" width_gui="6.00" height_gui="6.00" default_name="other_grid1D" type="float" />
+    <param name="Other (Line)" left_axes="0.15" bottom_axes="0.45" width_axes="0.75" height_axes="0.50" left_save="0.10" bottom_save="0.10" width_save="0.80" height_save="0.85" width_resize="10.00" height_resize="4.00" width_gui="10.00" height_gui="6.00" default_name="other_line" type="float" />
+    <param name="Other (Multi-line)" left_axes="0.15" bottom_axes="0.20" width_axes="0.70" height_axes="0.70" left_save="0.10" bottom_save="0.10" width_save="0.80" height_save="0.85" width_resize="10.00" height_resize="6.00" width_gui="6.00" height_gui="3.00" default_name="other_multiline" type="float" />
+    <param name="Other (Scatter)" left_axes="0.15" bottom_axes="0.15" width_axes="0.75" height_axes="0.80" left_save="0.15" bottom_save="0.15" width_save="0.75" height_save="0.80" width_resize="10.00" height_resize="10.00" width_gui="6.00" height_gui="6.00" default_name="other_scatter" type="float" />
+    <param name="Other (Waterfall)" left_axes="0.10" bottom_axes="0.15" width_axes="0.80" height_axes="0.80" left_save="0.10" bottom_save="0.15" width_save="0.80" height_save="0.80" width_resize="10.00" height_resize="10.00" width_gui="6.00" height_gui="6.00" default_name="other_waterfall" type="float" />
+    <param name="Overlay" left_axes="0.10" bottom_axes="0.10" width_axes="0.80" height_axes="0.85" left_save="0.10" bottom_save="0.10" width_save="0.80" height_save="0.85" width_resize="10.00" height_resize="10.00" width_gui="8.00" height_gui="8.00" default_name="overlay" type="float" />
+    <param name="Overlay (Grid)" left_axes="0.10" bottom_axes="0.10" width_axes="0.80" height_axes="0.85" left_save="0.10" bottom_save="0.10" width_save="0.80" height_save="0.85" width_resize="10.00" height_resize="10.00" width_gui="8.00" height_gui="8.00" default_name="overlay" type="float" />
+    <param name="RMSD" left_axes="0.10" bottom_axes="0.10" width_axes="0.80" height_axes="0.85" left_save="0.10" bottom_save="0.10" width_save="0.80" height_save="0.85" width_resize="10.00" height_resize="10.00" width_gui="10.00" height_gui="4.00" default_name="RMSD" type="float" />
+    <param name="RMSF" left_axes="0.10" bottom_axes="0.10" width_axes="0.80" height_axes="0.85" left_save="0.10" bottom_save="0.10" width_save="0.80" height_save="0.85" width_resize="10.00" height_resize="10.00" width_gui="10.00" height_gui="4.00" default_name="RMSF" type="float" />
+    <param name="RT" left_axes="0.10" bottom_axes="0.20" width_axes="0.80" height_axes="0.75" left_save="0.10" bottom_save="0.15" width_save="0.85" height_save="0.80" width_resize="10.00" height_resize="4.00" width_gui="10.00" height_gui="4.00" default_name="RT" type="float" />
+    <param name="UniDec (Barplot)" left_axes="0.15" bottom_axes="0.10" width_axes="0.80" height_axes="0.85" left_save="0.10" bottom_save="0.10" width_save="0.80" height_save="0.85" width_resize="10.00" height_resize="6.00" width_gui="6.00" height_gui="6.00" default_name="unidec_barplot" type="float" />
+    <param name="UniDec (Charge Distribution)" left_axes="0.15" bottom_axes="0.10" width_axes="0.70" height_axes="0.75" left_save="0.10" bottom_save="0.10" width_save="0.80" height_save="0.85" width_resize="10.00" height_resize="6.00" width_gui="6.00" height_gui="3.00" default_name="unidec_chargeDist" type="float" />
+    <param name="UniDec (Isolated MS)" left_axes="0.10" bottom_axes="0.10" width_axes="0.80" height_axes="0.85" left_save="0.10" bottom_save="0.10" width_save="0.80" height_save="0.85" width_resize="10.00" height_resize="6.00" width_gui="6.00" height_gui="6.00" default_name="unidec_isolated_MS" type="float" />
+    <param name="UniDec (MS)" left_axes="0.10" bottom_axes="0.20" width_axes="0.80" height_axes="0.70" left_save="0.10" bottom_save="0.10" width_save="0.80" height_save="0.85" width_resize="10.00" height_resize="6.00" width_gui="6.00" height_gui="3.00" default_name="unidec_MS" type="float" />
+    <param name="UniDec (MW vs Charge)" left_axes="0.10" bottom_axes="0.10" width_axes="0.80" height_axes="0.85" left_save="0.10" bottom_save="0.10" width_save="0.80" height_save="0.85" width_resize="10.00" height_resize="10.00" width_gui="6.00" height_gui="6.00" default_name="unidec_grid_MWvZ" type="float" />
+    <param name="UniDec (MW)" left_axes="0.10" bottom_axes="0.20" width_axes="0.80" height_axes="0.70" left_save="0.10" bottom_save="0.10" width_save="0.80" height_save="0.85" width_resize="10.00" height_resize="6.00" width_gui="6.00" height_gui="3.00" default_name="unidec_MW" type="float" />
+    <param name="UniDec (m/z vs Charge)" left_axes="0.10" bottom_axes="0.10" width_axes="0.80" height_axes="0.85" left_save="0.10" bottom_save="0.10" width_save="0.80" height_save="0.85" width_resize="10.00" height_resize="10.00" width_gui="6.00" height_gui="6.00" default_name="unidec_grid_MZvZ" type="float" />
+    <param name="Violin" left_axes="0.15" bottom_axes="0.10" width_axes="0.80" height_axes="0.85" left_save="0.10" bottom_save="0.10" width_save="0.80" height_save="0.80" width_resize="10.00" height_resize="10.00" width_gui="10.00" height_gui="4.00" default_name="Violin" type="float" />
+    <param name="Waterfall" left_axes="0.05" bottom_axes="0.10" width_axes="0.90" height_axes="0.85" left_save="0.10" bottom_save="0.10" width_save="0.80" height_save="0.80" width_resize="10.00" height_resize="10.00" width_gui="10.00" height_gui="4.00" default_name="Waterfall" type="float" />
+  </presets_gui_plotSizes>
+
+  <presets_gui_aui_settings>
+    <param title="CCS calibration" gripper="False" caption="True" close_button="True" floating="False" show="False" type="mixed" />
+    <param title="Documents" gripper="False" caption="True" close_button="True" floating="False" show="True" type="mixed" />
+    <param title="Import/Export parameters" gripper="False" caption="True" close_button="True" floating="True" show="False" type="mixed" />
+    <param title="Linear Drift Cell" gripper="False" caption="True" close_button="True" floating="False" show="False" type="mixed" />
+    <param title="Log" gripper="False" caption="True" close_button="True" floating="False" show="False" type="mixed" />
+    <param title="Multiple files" gripper="False" caption="True" close_button="True" floating="False" show="False" type="mixed" />
+    <param title="Peak list" gripper="False" caption="True" close_button="True" floating="False" show="True" type="mixed" />
+    <param title="Plot parameters" gripper="False" caption="True" close_button="True" floating="True" show="False" type="mixed" />
+    <param title="Plots" gripper="False" caption="False" close_button="False" floating="False" show="True" type="mixed" />
+    <param title="Processing parameters" gripper="False" caption="True" close_button="True" floating="True" show="False" type="mixed" />
+    <param title="Text files" gripper="False" caption="True" close_button="True" floating="False" show="False" type="mixed" />
+    <param title="Toolbar" gripper="True" orientation="top" close_button="False" left_position="False" top_position="True" left_dockable="True" right_dockable="True" top_dockable="True" bottom_dockable="True" show="True" type="mixed" />
+  </presets_gui_aui_settings>
+
+  <plot_presets_zoom>
+    <param name="_plots_grid_show" value="False" type="bool" />
+    <param name="_plots_grid_color" value="[0, 0, 0]" type="color" />
+    <param name="_plots_grid_line_width" value="1.00" type="float" />
+    <param name="_plots_extract_color" value="[1, 0, 0.2]" type="color" />
+    <param name="_plots_extract_line_width" value="4.00" type="float" />
+    <param name="_plots_extract_crossover_1D" value="0.10" type="float" />
+    <param name="_plots_extract_crossover_2D" value="0.02" type="float" />
+    <param name="_plots_zoom_vertical_color" value="[0.5, 0.0, 0]" type="color" />
+    <param name="_plots_zoom_horizontal_color" value="[0.5, 0.0, 0]" type="color" />
+    <param name="_plots_zoom_box_color" value="[0.5, 0.0, 0]" type="color" />
+    <param name="_plots_zoom_line_width" value="2.00" type="float" />
+    <param name="_plots_zoom_crossover" value="0.05" type="float" />
+  </plot_presets_zoom>
+
+  <plot_presets_annotations>
+    <param name="annotation_charge_std_dev" value="0.05" type="float" />
+    <param name="annotation_arrow_cap_length" value="0.01" type="float" />
+    <param name="annotation_arrow_cap_width" value="0.01" type="float" />
+    <param name="annotation_arrow_line_width" value="0.25" type="float" />
+    <param name="annotation_arrow_line_style" value="dashdot" type="unicode" choices="['Linear', 'Exponential', 'Boltzmann', 'User-defined', 'Manual']" />
+    <param name="annotation_label_y_offset" value="0.05" type="float" />
+    <param name="annotation_zoom_y_multiplier" value="1.50" type="float" />
+    <param name="annotation_zoom_y" value="False" type="bool" />
+    <param name="annotation_show_vline" value="False" type="bool" />
+    <param name="annotation_label_horz" value="center" type="unicode" choices="['center', 'right', 'left']" />
+    <param name="annotation_label_vert" value="center" type="unicode" choices="['center', 'top', 'bottom']" />
+    <param name="annotation_label_font_size" value="medium" type="unicode" choices="['xx-small', 'x-small', 'small', 'medium', 'large', 'x-large', 'xx-large']" />
+    <param name="annotation_label_font_weight" value="normal" type="unicode" choices="['ultralight', 'light', 'normal', 'regular', 'medium', 'bold', 'heavy']" />
+    <param name="annotation_patch_transparency" value="0.20" type="float" />
+    <param name="annotation_patch_width" value="3.00" type="float" />
+  </plot_presets_annotations>
+
+  <custom_colors>
+    <param name="color_0" value="[219, 94, 86]" type="color" />
+    <param name="color_1" value="[219, 144, 86]" type="color" />
+    <param name="color_2" value="[219, 194, 86]" type="color" />
+    <param name="color_3" value="[194, 219, 86]" type="color" />
+    <param name="color_4" value="[145, 219, 86]" type="color" />
+    <param name="color_5" value="[95, 219, 86]" type="color" />
+    <param name="color_6" value="[86, 219, 127]" type="color" />
+    <param name="color_7" value="[86, 219, 177]" type="color" />
+    <param name="color_8" value="[86, 211, 219]" type="color" />
+    <param name="color_9" value="[86, 161, 219]" type="color" />
+    <param name="color_10" value="[86, 111, 219]" type="color" />
+    <param name="color_11" value="[111, 86, 219]" type="color" />
+    <param name="color_12" value="[160, 86, 219]" type="color" />
+    <param name="color_13" value="[210, 86, 219]" type="color" />
+    <param name="color_14" value="[219, 86, 178]" type="color" />
+    <param name="color_15" value="[219, 86, 128]" type="color" />
+  </custom_colors>
+
+  <process_presets_overlay>
+    <param name="overlay_defaultMask" value="0.40" type="float" />
+    <param name="overlay_defaultAlpha" value="0.50" type="float" />
+    <param name="overlay_smooth1DRT" value="1.00" type="float" />
+  </process_presets_overlay>
+
+  <process_presets_extract>
+    <param name="extract_massSpectra" value="False" type="bool" />
+    <param name="extract_chromatograms" value="False" type="bool" />
+    <param name="extract_driftTime1D" value="False" type="bool" />
+    <param name="extract_driftTime2D" value="False" type="bool" />
+    <param name="extract_mzStart" value="0.00" type="float" />
+    <param name="extract_mzEnd" value="0.00" type="float" />
+    <param name="extract_rtStart" value="0.00" type="float" />
+    <param name="extract_rtEnd" value="999.00" type="float" />
+    <param name="extract_dtStart" value="1.00" type="float" />
+    <param name="extract_dtEnd" value="200.00" type="float" />
+  </process_presets_extract>
+
+  <process_presets_origami>
+    <param name="origami_acquisition" value="Linear" type="unicode" choices="['Linear', 'Exponential', 'Boltzmann', 'User-defined', 'Manual']" />
+    <param name="origami_startScan" value="6" type="int" />
+    <param name="origami_spv" value="3" type="int" />
+    <param name="origami_startVoltage" value="4.00" type="float" />
+    <param name="origami_endVoltage" value="200.00" type="float" />
+    <param name="origami_stepVoltage" value="2.00" type="float" />
+    <param name="origami_boltzmannOffset" value="0.00" type="float" />
+    <param name="origami_exponentialPercentage" value="0.00" type="float" />
+    <param name="origami_exponentialIncrement" value="0.00" type="float" />
+  </process_presets_origami>
+
+  <process_presets_unidec>
+    <!-- Pre-processing parameters -->
+    <param name="unidec_mzStart" value="8000" type="float" />
+    <param name="unidec_mzEnd" value="12000.00" type="float" />
+    <param name="unidec_mzBinSize" value="1.00" type="float" />
+    <param name="unidec_gaussianFilter" value="0.00" type="float" />
+    <param name="unidec_accelerationV" value="0.00" type="float" />
+    <param name="unidec_linearization" value="Linear interpolation" type="unicode" choices="[u'Linear resolution', u'Nonlinear', u'Linear interpolation', u'Linear resolution interpolation', u'Linear m/z']" />
+    <!-- UniDec engine parameters -->
+    <param name="unidec_zStart" value="10" type="int" />
+    <param name="unidec_zEnd" value="100" type="int" />
+    <param name="unidec_mwStart" value="140000.00" type="float" />
+    <param name="unidec_mwEnd" value="500000.00" type="float" />
+    <param name="unidec_mwFrequency" value="500.00" type="float" />
+    <param name="unidec_peakWidth" value="24.32" type="float" />
+    <param name="unidec_peakFunction" value="Gaussian" type="unicode" choices="['Split G/L', 'Gaussian', 'Lorentzian']" />
+    <!-- Peak picking parameters -->
+    <param name="unidec_peakDetectionWidth" value="1000.00" type="float" />
+    <param name="unidec_peakDetectionThreshold" value="0.50" type="float" />
+    <param name="unidec_peakNormalization" value="Total" type="unicode" choices="['Max', 'None', 'Total']" />
+    <param name="unidec_lineSeparation" value="0.05" type="float" />
+    <!-- Plotting parameters -->
+    <param name="unidec_plot_panel_view" value="Tabbed view" type="unicode" />
+    <param name="unidec_maxShown_individualLines" value="50" type="int" />
+    <param name="unidec_plot_fit_lineColor" value="(1.0, 0.0, 0.0)" type="color" />
+    <param name="unidec_plot_MW_showMarkers" value="True" type="bool" />
+    <param name="unidec_plot_MW_markerSize" value="50" type="int" />
+    <param name="unidec_plot_isolatedMS_markerSize" value="50" type="int" />
+    <param name="unidec_plot_bar_markerSize" value="50" type="int" />
+    <param name="unidec_plot_bar_width" value="0.90" type="float" />
+    <param name="unidec_plot_bar_alpha" value="1.00" type="float" />
+    <param name="unidec_plot_bar_edge_color" value="(0.0, 0.0, 0.0)" type="color" />
+    <param name="unidec_plot_bar_sameAsFill" value="False" type="bool" />
+    <param name="unidec_plot_bar_lineWidth" value="2" type="int" />
+    <param name="unidec_plot_contour_levels" value="25" type="int" />
+    <param name="unidec_plot_color_scheme" value="Colormap" type="unicode" choices="['Color scheme', 'Colormap']" />
+    <param name="unidec_plot_colormap" value="plasma" type="unicode" />
+    <param name="unidec_plot_palette" value="HLS" type="unicode" />
+  </process_presets_unidec>
+
+  <process_presets_fitting>
+    <param name="fit_type" value="MS" type="unicode" choices="['MS', 'RT', 'MS + RT']" />
+    <param name="fit_highlight" value="True" type="bool" />
+    <param name="fit_addPeaks" value="False" type="bool" />
+    <param name="fit_xaxis_limit" value="False" type="bool" />
+    <param name="fit_highRes_isotopicFit" value="False" type="bool" />
+    <param name="fit_smoothPeaks" value="True" type="bool" />
+    <param name="fit_highRes" value="False" type="bool" />
+    <param name="fit_window" value="500" type="int" />
+    <param name="fit_threshold" value="0.02" type="float" />
+    <param name="fit_width" value="1.00" type="float" />
+    <param name="fit_asymmetric_ratio" value="0.60" type="float" />
+    <param name="fit_highRes_window" value="10" type="int" />
+    <param name="fit_smooth_sigma" value="1.00" type="float" />
+    <param name="fit_highRes_threshold" value="0.01" type="float" />
+    <param name="fit_highRes_width" value="1.00" type="float" />
+  </process_presets_fitting>
+
+  <process_presets_binning>
+    <param name="ms_enable_in_RT" value="True" type="bool" />
+    <param name="ms_enable_in_MML_start" value="True" type="bool" />
+    <param name="ms_mzStart" value="500.37" type="float" />
+    <param name="ms_mzEnd" value="7726.99" type="float" />
+    <param name="ms_mzBinSize" value="0.01" type="float" />
+    <param name="ms_dtmsBinSize" value="1.00" type="float" />
+    <param name="ms_linearization_mode" value="Linear interpolation" type="unicode" choices="['Linear m/z', 'Linear resolution', 'Nonlinear', 'Linear interpolation', 'Linear resolution interpolation', 'Binning']" />
+    <param name="ms_auto_range" value="True" type="bool" />
+    <param name="ms_process_crop" value="True" type="bool" />
+    <param name="ms_process_linearize" value="False" type="bool" />
+    <param name="ms_process_smooth" value="True" type="bool" />
+    <param name="ms_process_threshold" value="False" type="bool" />
+    <param name="ms_process_normalize" value="False" type="bool" />
+  </process_presets_binning>
+
+  <process_presets_ms>
+    <param name="ms_normalize" value="True" type="bool" />
+    <param name="ms_normalize_mode" value="Maximum" type="unicode" choices="['Maximum']" />
+    <param name="ms_smooth_mode" value="Gaussian" type="unicode" choices="['None', 'Gaussian', 'Savitzky-Golay']" />
+    <param name="ms_smooth_polynomial" value="5" type="int" />
+    <param name="ms_smooth_window" value="7" type="int" />
+    <param name="ms_smooth_sigma" value="10.00" type="float" />
+    <param name="ms_threshold" value="0.02" type="float" />
+  </process_presets_ms>
+
+  <process_compare_mass_spectra>
+    <param name="lineColour_MS1" value="[0.859, 0.369, 0.337]" type="color" />
+    <param name="lineStyle_MS1" value="solid" type="unicode" choices="['solid', 'dashed', 'dashdot', 'dotted']" />
+    <param name="lineTransparency_MS1" value="1.00" type="float" />
+    <param name="lineColour_MS2" value="[0.0, 0.0, 0.0]" type="color" />
+    <param name="lineStyle_MS2" value="solid" type="unicode" choices="['solid', 'dashed', 'dashdot', 'dotted']" />
+    <param name="lineTransparency_MS2" value="1.00" type="float" />
+  </process_compare_mass_spectra>
+
+  <process_presets_uvpd>
+    <param name="uvpd_peak_show_markers" value="True" type="bool" />
+    <param name="uvpd_peak_show_patches" value="True" type="bool" />
+    <param name="uvpd_peak_show_labels" value="False" type="bool" />
+    <param name="uvpd_peak_laser_on" value="(1, 0, 0)" type="color" />
+    <param name="uvpd_peak_laser_off" value="(0, 0, 1)" type="color" />
+    <param name="uvpd_peak_first_index" value="1" type="int" />
+    <param name="uvpd_peak_buffer_width" value="1.00" type="float" />
+    <param name="uvpd_peak_finding_threshold" value="0.10" type="float" />
+  </process_presets_uvpd>
+
+  <process_presets_plot2D>
+    <param name="plot2D_normalize" value="True" type="bool" />
+    <param name="plot2D_normalize_mode" value="Maximum" type="unicode" choices="['Maximum', 'Logarithmic', 'Natural log', 'Square root', 'Least Abs Deviation', 'Least Squares']" />
+    <param name="plot2D_smooth_mode" value="None" type="unicode" choices="['None', 'Gaussian', 'Savitzky-Golay']" />
+    <param name="plot2D_smooth_polynomial" value="1" type="int" />
+    <param name="plot2D_smooth_window" value="3" type="int" />
+    <param name="plot2D_smooth_sigma" value="2.00" type="float" />
+    <param name="plot2D_threshold" value="0.00" type="float" />
+  </process_presets_plot2D>
+
+  <plot_presets_rmsd>
+    <param name="rmsd_position" value="other" type="unicode" choices="['bottom left', 'bottom right', 'top left', 'top right', 'none', 'other']" />
+    <param name="rmsd_fontSize" value="30.00" type="float" />
+    <param name="rmsd_fontWeight" value="True" type="bool" />
+    <param name="rmsd_color" value="[0.0, 0.0, 0.0]" type="color" />
+    <param name="rmsd_rotation_X" value="45.00" type="float" />
+    <param name="rmsd_rotation_Y" value="0.00" type="float" />
+    <param name="rmsd_lineColour" value="[1.0, 0.0, 0.0]" type="color" />
+    <param name="rmsd_lineTransparency" value="0.40" type="float" />
+    <param name="rmsd_underlineColor" value="[0.502, 0.251, 0.0]" type="color" />
+    <param name="rmsd_underlineTransparency" value="0.40" type="float" />
+    <param name="rmsd_lineWidth" value="1.00" type="float" />
+    <param name="rmsd_lineStyle" value="solid" type="unicode" choices="['solid', 'dashed', 'dashdot', 'dotted']" />
+    <param name="rmsd_lineHatch" value=" " type="unicode" choices="['', '/', ' |', '|', '-', '+', 'X', 'o', 'O', '.', '*']" />
+    <param name="rmsd_hspace" value="0.10" type="float" />
+  </plot_presets_rmsd>
+
+  <plot_presets_waterfall>
+    <param name="waterfall" value="False" type="bool" />
+    <param name="waterfallOffset" value="0.00" type="float" />
+    <param name="waterfall_increment" value="0.53" type="float" />
+    <param name="waterfall_reverse" value="False" type="bool" />
+    <param name="waterfall_lineWidth" value="1.00" type="float" />
+    <param name="waterfall_lineStyle" value="solid" type="unicode" choices="['solid', 'dashed', 'dashdot', 'dotted']" />
+    <param name="waterfall_color" value="[0.0, 0.0, 0.0]" type="color" />
+    <param name="waterfall_useColormap" value="True" type="bool" />
+    <param name="waterfall_normalize" value="True" type="bool" />
+    <param name="waterfall_label_format" value="String" type="unicode" choices="['String', 'Float', 'Integer']" />
+    <param name="waterfall_color_value" value="Same color" type="unicode" choices="['Same color', 'Colormap', 'Color palette', 'Random']" />
+    <param name="waterfall_add_labels" value="True" type="bool" />
+    <param name="waterfall_shade_under" value="True" type="bool" />
+    <param name="waterfall_shade_under_transparency" value="0.25" type="float" />
+    <param name="waterfall_shade_under_nlimit" value="50" type="int" />
+    <param name="waterfall_labels_frequency" value="5.00" type="float" />
+    <param name="waterfall_labels_x_offset" value="0.01" type="float" />
+    <param name="waterfall_labels_y_offset" value="0.05" type="float" />
+    <param name="waterfall_label_fontSize" value="12.00" type="float" />
+    <param name="waterfall_label_fontWeight" value="True" type="bool" />
+  </plot_presets_waterfall>
+
+  <plot_presets_violin>
+    <param name="violin_normalize" value="False" type="bool" />
+    <param name="violin_orientation" value="vertical" type="unicode" choices="['vertical', 'horizontal']" />
+    <param name="violin_label_format" value="String" type="unicode" choices="['String', 'Float', 'Integer']" />
+    <param name="violin_color_value" value="Colormap" type="unicode" choices="['Same color', 'Colormap', 'Color palette', 'Random']" />
+    <param name="violin_line_sameAsShade" value="False" type="bool" />
+    <param name="violin_shade_under_transparency" value="1.00" type="float" />
+    <param name="violin_nlimit" value="100" type="int" />
+    <param name="violin_labels_frequency" value="1.00" type="float" />
+    <param name="violin_min_percentage" value="0.00" type="float" />
+    <param name="violin_spacing" value="0.50" type="float" />
+    <param name="violin_lineWidth" value="2.00" type="float" />
+    <param name="violin_lineStyle" value="solid" type="unicode" choices="['solid', 'dashed', 'dashdot', 'dotted']" />
+  </plot_presets_violin>
+
+  <plot_presets_bar>
+    <param name="bar_sameAsFill" value="True" type="bool" />
+    <param name="bar_width" value="0.10" type="float" />
+    <param name="bar_alpha" value="1.00" type="float" />
+    <param name="bar_lineWidth" value="1.00" type="float" />
+    <param name="bar_edge_color" value="(0.0, 0.0, 0.0)" type="color" />
+  </plot_presets_bar>
+
+  <plot_presets_legend>
+    <param name="legend" value="False" type="bool" />
+    <param name="legendFancyBox" value="False" type="bool" />
+    <param name="legendMarkerFirst" value="True" type="bool" />
+    <param name="legendFrame" value="True" type="bool" />
+    <param name="legendPosition" value="upper right" type="unicode" choices="['best', 'upper right', 'upper left', 'lower left', 'lower right', 'right', 'center left', 'center right', 'lower center', 'upper center', 'center']" />
+    <param name="legendFontSize" value="x-large" type="unicode" choices="['xx-small', 'x-small', 'small', 'medium', 'large', 'x-large', 'xx-large']" />
+    <param name="legendColumns" value="1" type="int" />
+    <param name="legendNumberMarkers" value="1" type="int" />
+    <param name="legendMarkerSize" value="3.00" type="float" />
+    <param name="legendAlpha" value="1.00" type="float" />
+    <param name="legendLineWidth" value="4.00" type="float" />
+  </plot_presets_legend>
+
+  <plot_presets_colorbar>
+    <param name="colorbar" value="True" type="bool" />
+    <param name="colorbarPosition" value="right" type="unicode" choices="['left', 'right', 'top', 'bottom']" />
+    <param name="colorbarMinPoints" value="5" type="int" />
+    <param name="colorbarWidth" value="3.00" type="float" />
+    <param name="colorbarPad" value="0.08" type="float" />
+    <param name="colorbarLabelSize" value="18.00" type="float" />
+  </plot_presets_colorbar>
+
+  <plot_presets_plot_1D>
+    <param name="lineColour_1D" value="[0.0, 0.0, 0.0]" type="color" />
+    <param name="lineWidth_1D" value="1.00" type="float" />
+    <param name="frameWidth_1D" value="2" type="float" />
+    <param name="labelPad_1D" value="0" type="float" />
+    <param name="lineStyle_1D" value="solid" type="unicode" choices="['solid', 'dashed', 'dashdot', 'dotted']" />
+    <param name="markerColor_1D" value="[0.0, 0.502, 1.0]" type="color" />
+    <param name="markerTransparency_1D" value="0.30" type="float" />
+    <param name="markerSize_1D" value="25.00" type="float" />
+    <param name="markerShape_1D" value="o" type="unicode" choices="['hline', 'square', 'star', 'vline', 'diamond', 'plus', 'circle', 'point', 'pentagon', 'cross']" />
+    <param name="markerShapeTXT_1D" value="circle" type="unicode" choices="['hline', 'square', 'star', 'vline', 'diamond', 'plus', 'circle', 'point', 'pentagon', 'cross']" />
+    <param name="axisOnOff_1D" value="True" type="bool" />
+    <param name="annotationFontWeight_1D" value="False" type="bool" />
+    <param name="annotationFontSize_1D" value="8.00" type="float" />
+    <param name="tickFontWeight_1D" value="False" type="bool" />
+    <param name="tickFontSize_1D" value="22.00" type="float" />
+    <param name="labelFontWeight_1D" value="False" type="bool" />
+    <param name="labelFontSize_1D" value="24.00" type="float" />
+    <param name="titleFontWeight_1D" value="False" type="bool" />
+    <param name="titleFontSize_1D" value="24.00" type="float" />
+    <param name="spines_left_1D" value="True" type="bool" />
+    <param name="spines_right_1D" value="True" type="bool" />
+    <param name="spines_top_1D" value="True" type="bool" />
+    <param name="spines_bottom_1D" value="True" type="bool" />
+    <param name="ticks_left_1D" value="True" type="bool" />
+    <param name="ticks_right_1D" value="False" type="bool" />
+    <param name="ticks_top_1D" value="False" type="bool" />
+    <param name="ticks_bottom_1D" value="True" type="bool" />
+    <param name="tickLabels_left_1D" value="True" type="bool" />
+    <param name="tickLabels_right_1D" value="False" type="bool" />
+    <param name="tickLabels_top_1D" value="False" type="bool" />
+    <param name="tickLabels_bottom_1D" value="True" type="bool" />
+  </plot_presets_plot_1D>
+
+  <plot_presets_plot_2D>
+    <param name="interpolation" value="None" type="unicode" choices="['None', 'nearest', 'bilinear', 'bicubic', 'spline16', 'spline36', 'hanning', 'hamming', 'hermite', 'kaiser', 'quadric', 'catrom', 'gaussian', 'bessel', 'mitchell', 'sinc', 'lanczos']" />
+    <param name="plotType" value="Image" type="unicode" choices="['Image', 'Contour']" />
+    <param name="currentCmap" value="viridis" type="unicode" choices="[u'Accent', u'Accent_r', u'Blues', u'Blues_r', u'BrBG', u'BrBG_r', u'BuGn', u'BuGn_r', u'BuPu', u'BuPu_r', u'CMRmap', u'CMRmap_r', u'Dark2', u'Dark2_r', u'GnBu', u'GnBu_r', u'Greens', u'Greens_r', u'Greys', u'Greys_r', u'OrRd', u'OrRd_r', u'Oranges', u'Oranges_r', u'PRGn', u'PRGn_r', u'Paired', u'Paired_r', u'Pastel1', u'Pastel1_r', u'Pastel2', u'Pastel2_r', u'PiYG', u'PiYG_r', u'PuBu', u'PuBuGn', u'PuBuGn_r', u'PuBu_r', u'PuOr', u'PuOr_r', u'PuRd', u'PuRd_r', u'Purples', u'Purples_r', u'RdBu', u'RdBu_r', u'RdGy', u'RdGy_r', u'RdPu', u'RdPu_r', u'RdYlBu', u'RdYlBu_r', u'RdYlGn', u'RdYlGn_r', u'Reds', u'Reds_r', u'Set1', u'Set1_r', u'Set2', u'Set2_r', u'Set3', u'Set3_r', u'Spectral', u'Spectral_r', u'Wistia', u'Wistia_r', u'YlGn', u'YlGnBu', u'YlGnBu_r', u'YlGn_r', u'YlOrBr', u'YlOrBr_r', u'YlOrRd', u'YlOrRd_r', u'afmhot', u'afmhot_r', u'autumn', u'autumn_r', u'binary', u'binary_r', u'bone', u'bone_r', u'brg', u'brg_r', u'bwr', u'bwr_r', 'cividis', 'cividis_r', u'cool', u'cool_r', u'coolwarm', u'coolwarm_r', u'copper', u'copper_r', u'cubehelix', u'cubehelix_r', u'flag', u'flag_r', u'gist_earth', u'gist_earth_r', u'gist_gray', u'gist_gray_r', u'gist_heat', u'gist_heat_r', u'gist_ncar', u'gist_ncar_r', u'gist_rainbow', u'gist_rainbow_r', u'gist_stern', u'gist_stern_r', u'gist_yarg', u'gist_yarg_r', u'gnuplot', u'gnuplot2', u'gnuplot2_r', u'gnuplot_r', u'gray', u'gray_r', u'hot', u'hot_r', u'hsv', u'hsv_r', 'icefire', 'icefire_r', 'inferno', 'inferno_r', u'jet', u'jet_r', 'magma', 'magma_r', 'mako', 'mako_r', u'nipy_spectral', u'nipy_spectral_r', u'ocean', u'ocean_r', u'pink', u'pink_r', 'plasma', 'plasma_r', u'prism', u'prism_r', u'rainbow', u'rainbow_r', 'rocket', 'rocket_r', u'seismic', u'seismic_r', u'spring', u'spring_r', u'summer', u'summer_r', u'tab10', u'tab10_r', u'tab20', u'tab20_r', u'tab20b', u'tab20b_r', u'tab20c', u'tab20c_r', u'terrain', u'terrain_r', 'viridis', 'viridis_r', 'vlag', 'vlag_r', u'winter', u'winter_r']" />
+    <param name="useCurrentCmap" value="False" type="bool" />
+    <param name="minCmap" value="0.00" type="float" />
+    <param name="midCmap" value="50.00" type="float" />
+    <param name="maxCmap" value="100.00" type="float" />
+    <param name="labelPad_2D" value="5.00" type="float" />
+    <param name="axisOnOff_2D" value="True" type="bool" />
+    <param name="annotationFontWeight_2D" value="False" type="bool" />
+    <param name="annotationFontSize_2D" value="8.00" type="float" />
+    <param name="tickFontWeight_2D" value="False" type="bool" />
+    <param name="tickFontSize_2D" value="12.00" type="float" />
+    <param name="labelFontWeight_2D" value="False" type="bool" />
+    <param name="labelFontSize_2D" value="14.00" type="float" />
+    <param name="titleFontWeight_2D" value="False" type="bool" />
+    <param name="titleFontSize_2D" value="16.00" type="float" />
+    <param name="spines_left_2D" value="True" type="bool" />
+    <param name="spines_right_2D" value="True" type="bool" />
+    <param name="spines_top_2D" value="True" type="bool" />
+    <param name="spines_bottom_2D" value="True" type="bool" />
+    <param name="ticks_left_2D" value="True" type="bool" />
+    <param name="ticks_right_2D" value="False" type="bool" />
+    <param name="ticks_top_2D" value="False" type="bool" />
+    <param name="ticks_bottom_2D" value="True" type="bool" />
+    <param name="tickLabels_left_2D" value="True" type="bool" />
+    <param name="tickLabels_right_2D" value="False" type="bool" />
+    <param name="tickLabels_top_2D" value="False" type="bool" />
+    <param name="tickLabels_bottom_2D" value="True" type="bool" />
+  </plot_presets_plot_2D>
+
+  <plot_presets_plot_3D>
+    <param name="showGrids_3D" value="False" type="bool" />
+    <param name="shade_3D" value="True" type="bool" />
+    <param name="ticks_3D" value="True" type="bool" />
+    <param name="spines_3D" value="True" type="bool" />
+    <param name="labels_3D" value="True" type="bool" />
+    <param name="labelPad_3D" value="20.00" type="float" />
+    <param name="markerEdgeUseSame_3D" value="True" type="bool" />
+    <param name="markerColor_3D" value="(0, 0, 1)" type="color" />
+    <param name="markerTransparency_3D" value="0.70" type="float" />
+    <param name="markerSize_3D" value="50.00" type="float" />
+    <param name="markerShape_3D" value="o" type="unicode" choices="['hline', 'square', 'star', 'vline', 'diamond', 'plus', 'circle', 'point', 'pentagon', 'cross']" />
+    <param name="markerShapeTXT_3D" value="circle" type="unicode" choices="['hline', 'square', 'star', 'vline', 'diamond', 'plus', 'circle', 'point', 'pentagon', 'cross']" />
+    <param name="markerEdgeColor_3D" value="(0, 0, 1)" type="color" />
+    <param name="annotationFontWeight_3D" value="False" type="bool" />
+    <param name="annotationFontSize_3D" value="8.00" type="float" />
+    <param name="tickFontWeight_3D" value="False" type="bool" />
+    <param name="tickFontSize_3D" value="12.00" type="float" />
+    <param name="labelFontWeight_3D" value="False" type="bool" />
+    <param name="labelFontSize_3D" value="14.00" type="float" />
+    <param name="titleFontWeight_3D" value="False" type="bool" />
+    <param name="titleFontSize_3D" value="16.00" type="float" />
+  </plot_presets_plot_3D>
+
+  <exportParams>
+    <param name="dpi" value="300" type="int" />
+    <param name="imageWidthInch" value="8" type="int" />
+    <param name="imageHeightInch" value="8" type="int" />
+    <param name="transparent" value="False" type="bool" />
+    <param name="colorbar" value="True" type="bool" />
+    <param name="imageFormat" value="png" type="unicode" choices="['png', 'svg', 'svgz', 'ps', 'raw', 'eps', 'jpeg', 'tiff', 'pdf']" />
+    <param name="saveDelimiterTXT" value="comma" type="unicode" choices="['comma', 'tab', 'space']" />
+    <param name="normalizeMultipleMS" value="True" type="bool" />
+  </exportParams>
+
+  <presets_interactive_toolsets>
+    <!-- wheelType_choices="['Wheel Zoom XY', 'Wheel Zoom X', 'Wheel Zoom Y']" -->
+    <!-- activeDrag_choices="['Box Zoom', 'Box Zoom X', 'Box Zoom Y', 'Pan', 'Pan X', 'Pan Y', 'auto', 'None']" -->
+    <!-- activeWheel_choices="['Wheel Zoom XY', 'Wheel Zoom X', 'Wheel Zoom Y', 'auto', 'None']" -->
+    <!-- activeInspect_choices="['Hover', 'Crosshair', 'auto', 'None']" -->
+    <param name="1D" hover="True" save="True" pan="True" boxzoom="True" boxzoom_horizontal="True" boxzoom_vertical="False" crosshair="False" reset="True" wheel="True" wheelType="Wheel Zoom X" activeDrag="Box Zoom" activeWheel="None" activeInspect="Hover" type="mixed" />
+    <param name="2D" hover="True" save="True" pan="True" boxzoom="True" boxzoom_horizontal="False" boxzoom_vertical="False" crosshair="True" reset="True" wheel="True" wheelType="Wheel Zoom X" activeDrag="Box Zoom" activeWheel="None" activeInspect="Hover" type="mixed" />
+    <param name="All" hover="True" save="True" pan="True" boxzoom="True" boxzoom_horizontal="True" boxzoom_vertical="True" crosshair="True" reset="True" wheel="True" wheelType="Wheel Zoom XY" activeDrag="Box Zoom" activeWheel="None" activeInspect="Hover" type="mixed" />
+    <param name="Overlay" hover="True" save="True" pan="True" boxzoom="True" boxzoom_horizontal="False" boxzoom_vertical="False" crosshair="True" reset="True" wheel="False" wheelType="Wheel Zoom X" activeDrag="Box Zoom" activeWheel="None" activeInspect="Hover" type="mixed" />
+  </presets_interactive_toolsets>
+
+  <presets_interactive_pageLayouts>
+    <!-- layout_choices="['Individual', 'Columns', 'Rows', 'Grid']" -->
+    <param page_name="Columns" name="Columns" layout="Columns" rows="None" columns="None" grid_share_tools="True" type="mixed" />
+    <param page_name="MS/MS" name="MS/MS" layout="Individual" rows="None" columns="None" grid_share_tools="True" type="mixed" />
+    <param page_name="None" name="None" layout="Individual" rows="None" columns="None" grid_share_tools="True" type="mixed" />
+    <param page_name="Rows" name="Rows" layout="Rows" rows="None" columns="None" grid_share_tools="True" type="mixed" />
+  </presets_interactive_pageLayouts>
+
+  <presets_interactive_gui>
+    <!-- GENERAL PARAMETERS -->
+    <param name="interactive_override_defaults" value="True" type="bool" />
+    <param name="openInteractiveOnSave" value="True" type="bool" />
+    <param name="interactive_cvd_cmap" value="viridis"  choices="['magma', 'viridis', 'cividis', 'plasma', 'magma']" type="unicode" />
+    <!-- JAVA SCRIPT PARAMETERS -->
+    <param name="interactive_custom_scripts" value="False" type="bool" />
+    <param name="interactive_custom_events" value="True" type="bool" />
+    <param name="interactive_custom_position" value="right"  choices="['left', 'right', 'below', 'above']" type="unicode" />
+    <!-- FRAME PARAMETERS -->
+    <param name="figHeight" value="600" type="int" />
+    <param name="figWidth" value="600" type="int" />
+    <param name="figHeight1D" value="300" type="int" />
+    <param name="figWidth1D" value="800" type="int" />
+    <param name="interactive_outline_alpha" value="1.0" type="float" />
+    <param name="interactive_outline_width" value="3.0" type="float" />
+    <param name="interactive_border_min_right" value="20" type="int" />
+    <param name="interactive_border_min_left" value="20" type="int" />
+    <param name="interactive_border_min_top" value="20" type="int" />
+    <param name="interactive_border_min_bottom" value="20" type="int" />
+    <param name="layoutModeDoc" value="Columns" type="unicode" />
+    <param name="interactive_grid_line" value="False" type="bool" />
+    <param name="interactive_background_color" value="(1.0, 1.0, 1.0)" type="color" />
+    <param name="interactive_grid_line_color" value="(1.0, 1.0, 1.0)" type="color" />
+    <!-- TOOLS PARAMETERS -->
+    <param name="toolsLocation" value="right" type="unicode" />
+    <param name="activeDrag" value="Box Zoom" type="unicode" />
+    <param name="activeWheel" value="None" type="unicode" />
+    <param name="activeInspect" value="Hover" type="unicode" />
+    <!-- OVERLAY PARAMETERS -->
+    <param name="plotLayoutOverlay" value="Rows" type="unicode" />
+    <param name="linkXYaxes" value="True" type="bool" />
+    <param name="interactive_grid_label" value="True" type="bool" />
+    <param name="interactive_grid_label_weight" value="False" type="bool" />
+    <param name="interactive_grid_label_size" value="12.00" type="float" />
+    <param name="interactive_grid_xpos" value="10.00" type="float" />
+    <param name="interactive_grid_ypos" value="10.00" type="float" />
+    <param name="interactive_grid_label_color" value="(0, 0, 0)" type="color" />
+    <!-- FONT PARAMETERS -->
+    <param name="interactive_title_fontSize" value="12" type="int" />
+    <param name="interactive_title_weight" value="False" type="bool" />
+    <param name="interactive_label_fontSize" value="14" type="int" />
+    <param name="interactive_label_weight" value="False" type="bool" />
+    <param name="interactive_tick_fontSize" value="11" type="int" />
+    <param name="interactive_annotation_fontSize" value="12" type="int" />
+    <param name="interactive_annotation_weight" value="False" type="bool" />
+    <param name="interactive_annotation_color" value="(0, 0, 0)" type="color" />
+    <param name="interactive_annotation_background_color" value="(1, 1, 1)" type="color" />
+    <param name="interactive_annotation_alpha" value="1.00" type="float" />
+    <!-- COLORBAR PARAMETERS -->
+    <param name="interactive_colorbar" value="False" type="bool" />
+    <param name="interactive_colorbar_useScientific" value="False" type="bool" />
+    <param name="interactive_colorbar_label_offset" value="15" type="int" />
+    <param name="interactive_colorbar_precision" value="1" type="int" />
+    <param name="interactive_colorbar_offset_x" value="20" type="int" />
+    <param name="interactive_colorbar_offset_y" value="0" type="int" />
+    <param name="interactive_colorbar_width" value="25" type="int" />
+    <param name="interactive_colorbar_padding" value="25" type="int" />
+    <param name="interactive_colorbar_location" value="right"  choices="['left', 'above', 'right', 'below']" type="unicode" />
+    <param name="interactive_colorbar_orientation" value="vertical" type="unicode" />
+    <param name="interactive_colorbar_edge_color" value="(0.0, 0.0, 0.0)" type="color" />
+    <param name="interactive_colorbar_edge_width" value="2.00" type="float" />
+    <param name="interactive_colorbar_label_fontSize" value="16.00" type="float" />
+    <param name="interactive_colorbar_title_fontSize" value="16.00" type="float" />
+    <param name="interactive_colorbar_title_weight" value="False" type="bool" />
+    <param name="interactive_colorbar_label_weight" value="False" type="bool" />
+    <param name="interactive_colorbar_modify_ticks" value="False" type="bool" />
+    <!-- TICK PARAMETERS -->
+    <param name="interactive_tick_precision" value="1" type="int" />
+    <param name="interactive_tick_useScientific" value="True" type="bool" />
+    <!-- LEGEND PARAMETERS -->
+    <param name="interactive_legend" value="True" type="bool" />
+    <param name="interactive_legend_click_policy" value="hide"  choices="['hide', 'mute']" type="unicode" />
+    <param name="interactive_legend_location" value="top_left"  choices="['top_left', 'top_center', 'top_right', 'center_right', 'bottom_right', 'bottom_center', 'bottom_left', 'center_left', 'center']" type="unicode" />
+    <param name="interactive_legend_orientation" value="vertical"  choices="['vertical', 'horizontal']" type="unicode" />
+    <param name="interactive_legend_mute_alpha" value="0.20" type="float" />
+    <param name="interactive_legend_background_alpha" value="1.00" type="float" />
+    <param name="interactive_legend_font_size" value="10.00" type="float" />
+    <!-- LINE PARAMETERS -->
+    <param name="hoverVline" value="True" type="bool" />
+    <param name="interactive_line_style" value="solid"  choices="['solid', 'dashed', 'dotted', 'dotdash', 'dashdot']" type="unicode" />
+    <param name="interactive_line_width" value="2.00" type="float" />
+    <param name="interactive_line_alpha" value="1.00" type="float" />
+    <param name="interactive_line_color" value="(0.0, 0.0, 0.0)" type="color" />
+    <param name="interactive_line_shade_alpha" value="0.25" type="float" />
+    <param name="interactive_line_shade_under" value="False" type="bool" />
+    <!-- LINEARIZE PARAMETERS -->
+    <param name="interactive_ms_linearize" value="True" type="bool" />
+    <param name="interactive_ms_binSize" value="0.10" type="float" />
+    <!-- BAR PARAMETERS -->
+    <param name="interactive_bar_sameAsFill" value="True" type="bool" />
+    <param name="interactive_bar_width" value="0.10" type="float" />
+    <param name="interactive_bar_alpha" value="1.00" type="float" />
+    <param name="interactive_bar_lineWidth" value="1.00" type="float" />
+    <param name="interactive_bar_edge_color" value="(0.0, 0.0, 0.0)" type="color" />
+    <!-- SCATTER PARAMETERS -->
+    <param name="interactive_scatter_sameAsFill" value="True" type="bool" />
+    <param name="interactive_scatter_size" value="10" type="int" />
+    <param name="interactive_scatter_alpha" value="1.00" type="float" />
+    <param name="interactive_scatter_edge_color" value="(0.0, 0.0, 0.0)" type="color" />
+    <param name="interactive_scatter_marker" value="circle"  choices="['circle', 'square', 'triangle', 'circle_cross', 'square_cross', 'diamond', 'circle_x', 'square_x', 'inverted_triangle', 'cross', 'x', 'asterisk']" type="unicode" />
+    <param name="interactive_scatter_lineWidth" value="1.00" type="float" />
+    <!-- ANNOTATIONS PARAMETERS -->
+    <param name="interactive_ms_annotations" value="True" type="bool" />
+    <param name="interactive_ms_annotations_color" value="[0.0, 0.0, 0.0]" type="color" />
+    <param name="interactive_ms_annotations_line_color" value="(0, 0, 0)" type="color" />
+    <param name="interactive_ms_annotations_transparency" value="0.30" type="float" />
+    <param name="interactive_ms_annotations_fontWeight" value="True" type="bool" />
+    <param name="interactive_ms_annotations_highlight" value="False" type="bool" />
+    <param name="interactive_ms_annotations_labels" value="True" type="bool" />
+    <param name="interactive_ms_annotations_offsetX" value="0.00" type="float" />
+    <param name="interactive_ms_annotations_offsetY" value="5.00" type="float" />
+    <param name="interactive_ms_annotations_fontSize" value="12.00" type="float" />
+    <param name="interactive_ms_annotations_rotation" value="0.00" type="float" />
+    <param name="interactive_ms_annotations_label_color" value="(0.0, 0.0, 0.0)" type="color" />
+    <!-- WATERFALL PARAMETERS -->
+    <param name="interactive_waterfall_shade_under" value="False" type="bool" />
+    <param name="interactive_waterfall_shade_alpha" value="0.25" type="float" />
+    <param name="interactive_waterfall_increment" value="0.05" type="float" />
+  </presets_interactive_gui>
+
 </origamiConfig>